# BigNLP-Scripts

Scripts and code to provide end-to-end data preparation and training for
NeMo-Megatron.

The most recent version of the README can be found at [https://ngc.nvidia.com/containers/ea-bignlp:bignlp-training](https://ngc.nvidia.com/containers/ea-bignlp:bignlp-training).

## Table of contents
- [1. Model Overview](#1-model-overview)
- [2. Feature Matrix](#2-feature-matrix)
  * [2.1. GPT-3 Models](#21-gpt-3-models)
  * [2.2. T5 and mT5 Models](#22-t5-and-mt5-models)
- [3. Setup](#3-setup)
  * [3.1. Support Matrix](#31-support-matrix)
- [4. Cloud Service Providers](#4-cloud-service-providers)
  * [4.1. Azure](#41-azure)
    + [4.1.1. Cluster Bring-Up](#411-cluster-bring-up)
    + [4.1.2. Cluster Validation](#412-cluster-validation)
      - [4.1.2.1. Validation Script Usage](#4121-validation-script-usage)
    + [4.1.3. Config Modifications](#413-config-modifications)
      - [4.1.3.1. Generate NCCL Topology](#4131-generate-nccl-topology)
      - [4.1.3.2. Environment Variables](#4132-environment-variables)
- [5. Quick Start Guide](#5-quick-start-guide)
  * [5.1. Training BigNLP Models](#51-training-bignlp-models)
    + [5.1.1. Prepare Environment](#511-prepare-environment)
      - [5.1.1.1. Slurm](#5111-slurm)
      - [5.1.1.2. Base Command Platform](#5112-base-command-platform)
      - [5.1.1.3. General Configuration](#5113-general-configuration)
    + [5.1.2. Data Preparation](#512-data-preparation)
      - [5.1.2.1. Data Preparation for GPT-3 Models](#5121-data-preparation-for-gpt-3-models)
        * [5.1.2.1.1. Slurm](#51211-slurm)
        * [5.1.2.1.2. Base Command Platform](#51212-base-command-platform)
        * [5.1.2.1.3. Common](#51213-common)
      - [5.1.2.2. Data Preparation for T5 Models](#5122-data-preparation-for-t5-models)
        * [5.1.2.2.1. Slurm](#51221-slurm)
        * [5.1.2.2.2. Base Command Platform](#51222-base-command-platform)
        * [5.1.2.2.3. Common](#51223-common)
      - [5.1.2.3. Data Preparation for mT5 Models](#5123-data-preparation-for-mt5-models)
        * [5.1.2.3.1. Slurm](#51231-slurm)
        * [5.1.2.3.2. Base Command Platform](#51232-base-command-platform)
        * [5.1.2.3.3. Common](#51233-common)
  * [5.2. Training with Predefined Configurations](#52-training-with-predefined-configurations)
    + [5.2.1. Predefined Configurations of GPT-3 Models](#521-predefined-configurations-of-gpt-3-models)
    + [5.2.2. Predefined Configurations of T5 Models](#522-predefined-configurations-of-t5-models)
    + [5.2.3. Predefined Configurations of mT5 Models](#523-predefined-configurations-of-mt5-models)
    + [5.2.4. Training Logs with TensorBoard and weights and biases](#524-training-logs-with-tensorboard-and-weights-and-biases)
  * [5.3. Using the HP Tool to Find the Optimal Configuration](#53-using-the-hp-tool-to-find-the-optimal-configuration)
    + [5.3.1. HP Tool Capabilities](#531-hp-tool-capabilities)
      - [5.3.1.1. Model Size Recommendation](#5311-model-size-recommendation)
      - [5.3.1.2. Base Config Generation](#5312-base-config-generation)
      - [5.3.1.3. Training HP Search](#5313-training-hp-search)
      - [5.3.1.4. Inference HP Search](#5314-inference-hp-search)
    + [5.3.2. Usage](#532-usage)
      - [5.3.2.1. General Configuration](#5321-general-configuration)
      - [5.3.2.2. Running Predefined Configs](#5322-running-predefined-configs)
        * [5.3.2.2.1. Model Config](#53221-model-config)
        * [5.3.2.2.2. Base Config Generation](#53222-base-config-generation)
        * [5.3.2.2.3. Training HP Search](#53223-training-hp-search)
        * [5.3.2.2.4. Inference HP Search](#53224-inference-hp-search)
      - [5.3.2.3. Running Custom Model Size Configs](#5323-running-custom-model-size-configs)
      - [5.3.2.4. Interpreting the Results](#5324-interpreting-the-results)
      - [5.3.2.5. Logging Runs with Weights and Biases](#5325-logging-runs-with-weights-and-biases)
  * [5.4. Training with Custom Configurations](#54-training-with-custom-configurations)
    + [5.4.1. Example: Changing Embedding Type for T5 models](#541-example-changing-embedding-type-for-t5-models)
  * [5.5. Bring Your Own Dataset](#55-bring-your-own-dataset)
    + [5.5.1. Slurm](#551-slurm)
    + [5.5.2. Base Command Platform](#552-base-command-platform)
    + [5.5.3. Common](#553-common)
  * [5.6. Model Training](#56-model-training)
    + [5.6.1. GPT-3 Training](#561-gpt-3-training)
      - [5.6.1.1. Slurm](#5611-slurm)
      - [5.6.1.2. Base Command Platform](#5612-base-command-platform)
    + [5.6.2. T5 Training](#562-t5-training)
      - [5.6.2.1. Slurm](#5621-slurm)
      - [5.6.2.2. Base Command Platform](#5622-base-command-platform)
    + [5.6.3. mT5 Training](#563-mt5-training)
      - [5.6.3.1. Slurm](#5631-slurm)
      - [5.6.3.2. Base Command Platform](#5632-base-command-platform)
  * [5.7. Resuming Training with Different Number of Nodes](#57-resuming-training-with-different-number-of-nodes)
  * [5.8. Checkpoint Conversion](#58-checkpoint-conversion)
    + [5.8.1. GPT-3 Conversion](#581-gpt-3-conversion)
      - [5.8.1.1. Common](#5811-common)
      - [5.8.1.2. Slurm](#5812-slurm)
      - [5.8.1.3. Base Command Platform](#5813-base-command-platform)
    + [5.8.2. T5 Conversion](#582-t5-conversion)
      - [5.8.2.1. Common](#5821-common)
      - [5.8.2.2. Slurm](#5822-slurm)
      - [5.8.2.3. Base Command Platform](#5823-base-command-platform)
    + [5.8.3. mT5 Conversion](#583-mt5-conversion)
      - [5.8.3.1. Common](#5831-common)
      - [5.8.3.2. Slurm](#5832-slurm)
      - [5.8.3.3. Base Command Platform](#5833-base-command-platform)
  * [5.9. Model Fine-tuning](#59-model-fine-tuning)
    + [5.9.1. T5 Fine-tuning](#591-t5-fine-tuning)
      - [5.9.1.1. Common](#5911-common)
      - [5.9.1.2. Slurm](#5912-slurm)
      - [5.9.1.3. Base Command Platform](#5913-base-command-platform)
    + [5.9.2. mT5 Fine-tuning](#592-mt5-fine-tuning)
      - [5.9.2.1. Common](#5921-common)
      - [5.9.2.2. Slurm](#5922-slurm)
      - [5.9.2.3. Base Command Platform](#5923-base-command-platform)
    + [5.9.3. Fine-tuning on Custom Tasks](#593-fine-tuning-on-custom-tasks)
  * [5.10. Model Prompt Learning](#510-model-prompt-learning)
    + [5.10.1. GPT-3 Prompt Learning](#5101-gpt-3-prompt-learning)
      - [5.10.1.1. Common](#51011-common)
      - [5.10.1.2. Slurm](#51012-slurm)
      - [5.10.1.3. Base Command Platform](#51013-base-command-platform)
    + [5.10.2. T5 and mT5 Prompt Learning](#5102-t5-and-mt5-prompt-learning)
      - [5.10.2.1. Common](#51021-common)
      - [5.10.2.2. Slurm](#51022-slurm)
      - [5.10.2.3. Base Command Platform](#51023-base-command-platform)
  * [5.11. Model Evaluation](#511-model-evaluation)
    + [5.11.1. GPT-3 Evaluation](#5111-gpt-3-evaluation)
      - [5.11.1.1. Common](#51111-common)
      - [5.11.1.2. Slurm](#51112-slurm)
      - [5.11.1.3. Base Command Platform](#51113-base-command-platform)
    + [5.11.2. T5 Evaluation](#5112-t5-evaluation)
      - [5.11.2.1. Common](#51121-common)
      - [5.11.2.2. Slurm](#51122-slurm)
      - [5.11.2.3. Base Command Platform](#51123-base-command-platform)
    + [5.11.3. mT5 Evaluation](#5113-mt5-evaluation)
      - [5.11.3.1. Common](#51131-common)
      - [5.11.3.2. Slurm](#51132-slurm)
      - [5.11.3.3. Base Command Platform](#51133-base-command-platform)
    + [5.11.4. Prompt Learnt GPT-3 Evaluation](#5114-prompt-learnt-gpt-3-evaluation)
      - [5.11.4.1. Common](#51141-common)
      - [5.11.4.2. Slurm](#51142-slurm)
      - [5.11.4.3. Base Command Platform](#51143-base-command-platform)
    + [5.11.5. Prompt Learnt T5 and mT5 Evaluation](#5115-prompt-learnt-t5-and-mt5-evaluation)
      - [5.11.5.1. Common](#51151-common)
      - [5.11.5.2. Slurm](#51152-slurm)
      - [5.11.5.3. Base Command Platform](#51153-base-command-platform)
  * [5.12. Model Export](#512-model-export)
    + [5.12.1. GPT-3 Export](#5121-gpt-3-export)
      - [5.12.1.1. Common](#51211-common)
      - [5.12.1.2. Slurm](#51212-slurm)
      - [5.12.1.3. Base Command Platform](#51213-base-command-platform)
- [6. Deploying the BigNLP Model](#6-deploying-the-bignlp-model)
  * [6.1. Run NVIDIA Triton Server with Generated Model Repository](#61-run-nvidia-triton-server-with-generated-model-repository)
- [6.2. GPT-3 text generation with ensemble](#62-gpt-3-text-generation-with-ensemble)
- [6.3. UL2 checkpoints deployment](#63-ul2-checkpoints-deployment)
- [7. Performance](#7-performance)
  * [7.1. GPT-3 Results](#71-gpt-3-results)
    + [7.1.1. Training Accuracy Results](#711-training-accuracy-results)
    + [7.1.2. Training Performance Results](#712-training-performance-results)
    + [7.1.3. Inference Performance](#713-inference-performance)
  * [7.2. T5 Results](#72-t5-results)
    + [7.2.1. Training Accuracy Results](#721-training-accuracy-results)
    + [7.2.2. Training Performance Results](#722-training-performance-results)
    + [7.2.3. Inference Performance](#723-inference-performance)
  * [7.3. mT5 Results](#73-mt5-results)
    + [7.3.1. Training Accuracy Results](#731-training-accuracy-results)
    + [7.3.2. Training Performance Results](#732-training-performance-results)
    + [7.3.3. Inference Performance](#733-inference-performance)
- [8. Changelog](#8-changelog)
- [9. Known Issues](#9-known-issues)

<small><i><a href='http://ecotrust-canada.github.io/markdown-toc/'>Table of contents generated with markdown-toc</a></i></small>


<!-- /TOC -->

## 1. Model Overview
<a id="markdown-model-overview" name="model-overview"></a>

NeMo Megatron is a new version in the NeMo framework that allows developers to effectively train and scale language
models to billions of parameters. With NeMo Megatron, you can train different variants of GPT-3 and T5 style models,
and scale them to multiple nodes on NVIDIA DGX SuperPOD deployments. This deep learning (DL) software stack is optimized for DGX
SuperPOD configurations using NVIDIA InfiniBand technology to provide efficient on-premises compute for training
and inferring complex workloads.

<!-- Should this line be removed/replaced -->
Early access to NeMo Megatron is limited to enterprises that want to train and deploy GPT-3 and T5 style models on
NVIDIA DGX SuperPOD to perform tasks such as answering deep domain questions, translating languages,
comprehending and summarizing complex documents. 

The model parallelism techniques of NeMo Megatron enable the efficient training of large models that do not fit in
the memory of a single GPU. In the training tasks, tensor (intra-layer) and pipeline (inter-layer) model parallelism
are adopted. Tensor model parallelism partitions individual transformer layers over multiple devices. Pipeline
model parallelism stripes layers of a model over multiple devices. For more details, refer to
[this paper](https://arxiv.org/pdf/2104.04473.pdf).

Our latest techniques, sequence parallelism and selective activation recomputation, bring up to `~30%` faster 
training time for GPT-3 models ranging from 20B to 1T parameters.
Sequence parallelism expands tensor-level model parallelism, by 
noticing that the regions of a transformer layer that have not previously been parallelized are independent 
along the sequence dimension. By splitting these layers along the sequence dimension we can distribute 
the compute and, most importantly, the activation memory for these regions across the tensor parallel devices.
Selective activation recomputation improves cases where memory constraints force us to recompute some, 
but not all, of the activations. For more details, refer to [this paper](https://arxiv.org/abs/2205.05198).

**GPT-3 architecture**

<img src="img/model_overview.png"/>

Figure 1: The GPT-3 family architecture. The 5B variant includes 24 transformer layers, a hidden size of 4096, and 32 attention heads. The sequence length is 2048, and the optimizer is Adam. This variant uses tensor parallelism of 2.

## 2. Feature Matrix
<a id="markdown-feature-matrix" name="feature-matrix"></a>

### 2.1. GPT-3 Models
<a id="markdown-gpt-3-models" name="gpt-3-models"></a>

| Feature                                                 | Training                             | Inference                                                                                                                                                                                                                                                                                                                 |
| ------------------------------- | ---------------------- | ----------------------------------------------------------------------------------------------------------------------------------------------------------------- |
| Data parallelism                | Yes                    | N/A                                                                                                                                                                  |
| Tensor parallelism              | Yes                    | Yes                                                                                                                                                               |
| Pipeline parallelism            | Yes                     | Yes (Megatron-LM checkpoints)                                                                                                                          |
| Sequence parallelism            | Yes                     | No                                                                                                                       |
| Selective activation checkpointing | Yes                     | No                                                                                                                       |
| Gradient checkpointing          | Yes                    | N/A                                                                                                                                                                  |
| Partial gradient checkpointing  | Yes                    | N/A                                                                                                                                                                  |
| FP32/TF32                       | Yes                    | Yes (FP16 enabled by default)                                                                                                                                     |
| AMP/FP16                        | No | Yes                                                                                                                                                               |
| BF16                            | Yes  | Yes                                                                                                                                                                |
| Multi-GPU                       | Yes                    | Yes                                                                                                                                                               |
| Multi-Node                      | Yes                    | Yes                                                                                                                                                               |
| Inference deployment            | N/A                    | [NVIDIA Triton supported](https://github.com/triton-inference-server/backend#where-can-i-find-all-the-backends-that-are-available-for-triton), Faster Transformer |
| SW stack support                | Slurm DeepOps/Base Command Manager/Base Command Platform          | Slurm DeepOps/Base Command Manager/Base Command Platform                                                                                                                                                     |
| Distributed data preprocessing | Yes (the Pile only)       | N/A                                                                                                                                                                  |
| NVfuser                         | No             | N/A                                                                                                                                                                  |
| P-Tuning and Prompt Tuning                | Yes             | N/A                                                                                                                                                                  |

### 2.2. T5 and mT5 Models
<a id="markdown-t5-and-mt5-models" name="t5-and-mt5-models"></a>

| Feature                          | Training                                                 | Inference |
|----------------------------------|----------------------------------------------------------|:---------:|
| Data parallelism                 | Yes                                                      |    N/A    |
| Tensor parallelism               | Yes                                                      |    No     |
| Pipeline parallelism             | Yes                                                      |    No     |
| Sequence parallelism            | No                     | No                                                                                                                       |
| Selective activation checkpointing | No                     | No                                                                                                                       |
| Gradient checkpointing           | Yes                                                      |    N/A    |
| Partial gradient checkpointing   | Yes                                                      |    N/A    |
| FP32/TF32                        | Yes                                                      |    No     |
| AMP/FP16                         | No                                                       |    No     |
| BF16                             | Yes                                                      |    No     |
| Multi-GPU                        | Yes                                                      |    No     |
| Multi-Node                       | Yes                                                      |     No    |
| Inference deployment             | N/A                                                      |    No     |
| SW stack support                 | Slurm DeepOps/Base Command Manager/Base Command Platform |    No     |
| Distributed data preprocessing   | Yes (the Pile dataset for T5, mC4 dataset for mT5)       |    N/A    |
| NVfuser                          | No                                                       |    N/A    |
| Hyperparameter tool                         | Yes                                                       |    N/A    |


## 3. Setup
<a id="markdown-setup" name="setup"></a>

### 3.1. Support Matrix
<a id="markdown-support-matrix" name="support-matrix"></a>

| Software                | EA               |
|-------------------------|------------------|
| NVIDIA Triton           | 2.21.0           |
| FasterTransformer       | V5               |
| PyTorch                 | 1.12.0a0+8a1a93a |
| NeMo                    | 1.10.0+aadcd1c   |
| PyTorch Lightning       | 1.6.5            |
| Hydra                   | 1.1.1            |
| CUDA                    | NVIDIA CUDA 11.7 |
| cuBLAS                  | 11.10.1.25       |
| cuDNN                   | 8.4.0.27         |
| NCCL                    | 2.12.10          |
| Container OS            | Ubuntu 20.04     |
| rdma-core               | 36.0             |
| GDRcopy                 | 2.3              |
| HPC-X                   | 2.10.0           |
| Base Command Manager    | 1.0.0            |
| DeepOps                 | 21.06            |

## 4. Cloud Service Providers
<a id="markdown-cloud-service-providers" name="cloud-service-providers"></a>

### 4.1. Azure
<a id="markdown-azure" name="azure"></a>

#### 4.1.1. Cluster Bring-Up
<a id="markdown-cluster-bring-up" name="cluster-bring-up"></a>
To set up a Slurm cluster for bignlp, we recommend using Azure CycleCloud with the following steps:

1. Follow the [cc-slurm-ngc](https://github.com/JonShelley/cc-slurm-ngc/blob/master/README.md) README to create the CycleCloud VM in the Azure portal. Complete all steps until "Download and setup the project", including creating a new storage account.
2. Create an Azure AD application using [this document](https://docs.microsoft.com/en-us/azure/active-directory/develop/howto-create-service-principal-portal):
    1. Check both your AD and subscription [permissions](https://docs.microsoft.com/en-us/azure/active-directory/develop/howto-create-service-principal-portal#permissions-required-for-registering-an-app) to ensure you can register an application and assign a role to it, or talk to your subscription administrator.
    2. Create the [app registration](https://docs.microsoft.com/en-us/azure/active-directory/develop/howto-create-service-principal-portal#register-an-application-with-azure-ad-and-create-a-service-principal).
    3. [Assign](https://docs.microsoft.com/en-us/azure/active-directory/develop/howto-create-service-principal-portal#assign-a-role-to-the-application) the contributor role to the application.
    4. Create and record an [application secret](https://docs.microsoft.com/en-us/azure/active-directory/develop/howto-create-service-principal-portal#option-2-create-a-new-application-secret) along with your application ID.
3. Go to \<cyclecloud vm ip\>/subscriptions. Name your subscription and enter your Tenant ID, Application ID, and Application Secret. Then choose a default location and the resource group and storage account you created in step 1 (leave the storage container field as is).
4. Continue with the [cc-slurm-ngc](https://github.com/JonShelley/cc-slurm-ngc#download-and-setup-the-project) README to add the cc-slurm-ngc cluster type and deploy your cluster.

Once your cluster is up and running, continue with the cluster validation steps.

#### 4.1.2. Cluster Validation
<a id="markdown-cluster-validation" name="cluster-validation"></a>

Before running the cluster validation script, ensure your NGC credentials have been added to `~/.config/enroot/.credentials` on all nodes.

The cluster validation script at `tools/csp/azure/cluster_validation.sh` will run GPU diagnostics and test NCCL node-to-node bus bandwidth.
The logs from these tests will be stored at `results/cluster_validation`. The script will list any nodes that fail these tests.
These nodes should be replaced or restarted through the CycleCloud UI.

##### 4.1.2.1. Validation Script Usage
<a id="markdown-validation-script-usage" name="validation-script-usage"></a>

The script has 3 required parameters:
- `--nodes`: the number of nodes
- `--nodelist`: the list of node names
- `--partition`: the Slurm partition the nodes are assigned to

The values for these parameters should be in the same format that is found in `sinfo`.
With the following example:
```
PARTITION AVAIL  TIMELIMIT  NODES  STATE NODELIST
hpc          up   infinite      8   idle hpc-pg0-[1-8]
```
To test all 8 idle nodes, the script would be run as:
```
bash cluster_validation.sh --nodes=8 --nodelist=hpc-pg0-[1-8] --partition=hpc
```

By default, the script will run both the GPU diagnostics and the NCCL test. You can choose to run only one or the other by specifying:
- `--dcgm`: run GPU diagnostics only
- `--nccl`: run NCCL test only

See `bash cluster_validation.sh -h` for more information.

#### 4.1.3. Config Modifications
<a id="markdown-config-modifications" name="config-modifications"></a>
Before launching jobs, the NCCL topology file needs to be created, and some changes to the config files must be made.

##### 4.1.3.1. Generate NCCL Topology
<a id="markdown-generate-nccl-topology" name="generate-nccl-topology"></a>

To generate the NCCL topology file, run the following:
```
sbatch -N 1 -o ndv4-topo.xml csp/azure/gentopo.sh
mv ndv4-topo.xml /opt/microsoft/ndv4-topo.xml
```

In `conf/config.yaml`, mount the directory containing the topology file, and set where the topology file will be located:
```
container_mounts:
  - /opt/microsoft:/opt/microsoft

env_vars:
    NCCL_TOPO_FILE: /opt/microsoft/ndv4-topo.xml
```

##### 4.1.3.2. Environment Variables
<a id="markdown-environment-variables" name="environment-variables"></a>
Set these environment variables in `config.yaml` (in addition to `NCCL_TOPO_FILE` as defined above):
```
env_vars:
  UCX_IB_PCI_RELAXED_ORDERING: auto
  NCCL_IB_PCI_RELAXED_ORDERING: 2
  NCCL_IB_TIMEOUT: 22
  NCCL_DEBUG: INFO
```

Once all these steps have been completed, BigNLP jobs can be launched on your Azure cluster.

## 5. Quick Start Guide
<a id="markdown-quick-start-guide" name="quick-start-guide"></a>

### 5.1. Training BigNLP Models
<a id="markdown-training-bignlp-models" name="training-bignlp-models"></a>

#### 5.1.1. Prepare Environment
<a id="markdown-prepare-environment" name="prepare-environment"></a>

<!--
The whole solution uses a set of Docker containers executed at the Slurm
cluster using the pyxis plug-in Base Command Platform cluster. The training
container also includes conversion scripts and NVIDIA Triton Model Navigator.
The inference container is just the NVIDIA Triton Inference Server with the
FasterTransformer backend installed.    For Base Command Platform, the BigNLP
scripts repository (bcp branch) will be part of the container image. It is
recommended to create a bignlp_ws_scripts_<username> workspace in your ace and
copy the bignlp-scripts directory there    either from the container image or
from git clone of the above repository if you have access.    Install the BigNLP
scripts dependencies on the head node of your cluster. Base Command Platform
clusters do not have a head login node. We're currently running these scripts
on a DGX node in the Base Command Platform cluster. Once the cluster has
cpu-only nodes then we can use those. Till then we can run on DGX node or in a
local conda environment.    To be able to call the necessary scripts from the
login node on a cluster, some packages must be installed there using the
requirements.txt file:
```
cd bignlp-scripts
pip install -r requirements.txt
```
You can use virtualenv to prevent polluting your head node environment for
other Python projects. If your Slurm configuration environment lacks pip, then
you can use get_pip.py with just python3.
 -->
**NOTE:** Ensure the high-speed filesystem is mounted on the job submission
node(s) at the same path as on the compute nodes.

The whole solution uses a set of Docker containers executed on a Slurm
cluster (using the [pyxis](https://github.com/NVIDIA/pyxis) plug-in) or
a Base Command Platform cluster. The training container also includes 
conversion scripts and NVIDIA Triton Model Navigator. The inference container
comprises the NVIDIA Triton Inference Server with the FasterTransformer 
backend installed.

##### 5.1.1.1. Slurm
<a id="markdown-slurm" name="slurm"></a>

The bignlp codebase is included as part of the training container. To
copy it to a local directory in the cluster, it needs to be extracted from the
container. To copy the code to a directory named /path/to/local/dir the
following command can be executed. The BigNLP repository for 
Slurm has been verified on both Slurm-based DeepOps clusters as well as Base 
Command Manager. 


```
srun -p [partition] -N 1 --container-mounts=/path/to/local/dir:/workspace/mount_dir --container-image=[container_tag] bash -c "cp -r /opt/bignlp/bignlp-scripts /opt/bignlp/bignlp-hp-tool /workspace/mount_dir/"
```

Install the BigNLP scripts dependencies on the head node of the cluster:

```
pip install -r requirements.txt
```
You can use virtualenv to prevent polluting your head node environment for
other Python projects. If your configuration lacks pip, then you can
install pip using use [get_pip.py](https://github.com/pypa/get-pip) with just `python3`.

##### 5.1.1.2. Base Command Platform
<a id="markdown-base-command-platform" name="base-command-platform"></a>

The bignlp-scripts codebase is included as part of the training
container. Before starting, set up the ngc cli and configuration as described 
in the Base Command Platform User Guide. In this guide, we will mainly 
use two Base Command Platform workspaces, one for storing the training dataset,
and another for storing the results, checkpoints and logs. Therefore, start by 
creating these workspaces (e.g. `bignlp_data_ws` and `bignlp_results_ws`). See 
the Base Command Platform User Guide for how to create and work with Base 
Command Platform workspaces.

##### 5.1.1.3. General Configuration
<a id="markdown-general-configuration" name="general-configuration"></a>

The first parameter that must be set is the `bignlp_path` parameter inside the
`conf/config.yaml` file.    This parameter must point to the absolute path where
the `bignlp-scripts` repository is stored in the file system.    
Additionally, if using a Slurm based 
cluster, the config file in the subfolder of `conf/cluster/bcm.yaml` has the 
parameters to set the generic cluster related information, such as the 
`partition` or `account` parameters.

The NUMA mapping can also be configured from the `conf/config.yaml` file. The 
mapping should be automatic; the code will read the number of CPU cores available 
in your cluster, and provide the best possible mapping, to maximize performance. 
The mapping is enabled by default, but it can be disabled by setting 
`enable: False` in the `numa_mapping` section of the `conf/config.yaml` file. 
The type of mapping can also be configured using the same file. See the full 
config parameters below:

```yaml
numa_mapping:
  enable: True  # Set to False to disable all mapping (performance will suffer).
  mode: unique_contiguous  # One of: all, single, single_unique, unique_interleaved or unique_contiguous.
  scope: node  # Either node or socket.
  cores: all_logical  # Either all_logical or single_logical.
  balanced: True  # Whether to assing an equal number of physical cores to each process.
  min_cores: 1  # Minimum number of physical cores per process.
  max_cores: 8  # Maximum number of physical cores per process. Can be null to use all available cores.
```


**Slurm**: The `bignlp_path` parameter will automatically be mounted to the
container at the same path as in the local file system. Any additional
directories that should be mounted must be specified using the
`container_mounts` parameter. If the paths contain the colon character (`:`), 
the code will assume both the source and destination paths are provided. 
Otherwise, the given paths will be mounted to the same path inside the container.
The `data_dir` parameter can also be
modified to point to where the dataset will be loaded from or saved. The 
`base_results_dir` can also be modified to point to where the results, 
checkpoints and logs will be stored. These last two parameters will be 
automatically mounted into the container. The parameters `cluster` and `cluster_type`
must be set to `bcm` for all the tasks.

**Base Command Platform**: The `bignlp_path` should be set to 
/opt/bignlp/bignlp-scripts , which is the default location where the scripts 
are located inside the container. The `data_dir` parameter can also be
modified to point to where the dataset will be loaded from or saved. The 
`base_results_dir` can also be modified to point to where the results, 
checkpoints and logs will be stored. In the case of Base Command Platform, we recommend 
that `data_dir` points to one of the workspaces, and `base_results_dir` 
points to the other. They should both be mounted in read and write (RW) 
mode. The parameter `cluster_type` must be set to `bcp` for all the tasks.

`main.py` is the main file that needs to be executed to run the data
preparation, training, conversion, fine-tuning, and evaluation pipelines. Each of these 
pipelines has a parameter in the `conf/config.yaml` file that decides whether 
to run that pipeline or not. In slurm based clusters, all of them can be set 
to `True` at the same time, and they will be executed in order. However, in Base Command Platform, 
only one of them should be set to `True` at a time.

[//]: # (##### 5.1.1.3.1. Settings for GPT-3 Models )

[//]: # (<a id="markdown-settings-for-gpt-3-models" name="settings-for-gpt-3-models"></a>)

**Settings for GPT-3 Models**: Default settings for GPT-3 models are in the `config/config.yaml` file:

```yaml
stages:
  - data_preparation
  - training
  - conversion
  - evaluation
  - export
```

[//]: # (##### 4.1.1.3.2. Settings for T5 Models )

[//]: # (<a id="markdown-settings-for-t5-models" name="settings-for-t5-models"></a>)

**Settings for T5 Models**: Default settings for T5 models are in the `config/config.yaml` file:
```yaml
# default values:
cluster: bcm  # Leave it as bcm even if using bcp. It will be ignored for bcp.
data_preparation: t5/download_t5_pile
training: t5/220m
conversion: t5/convert_t5
fine_tuning: t5/squad
evaluation: t5/squad
export: t5/export_t5

stages:
  - data_preparation
  - training
  - conversion
  - fine_tuning
  - prompt_learning
  - evaluation
  - export
```

**Settings for mT5 Models**: Default settings for T5 models are in the `config/config.yaml` file:
```yaml
# default values:
cluster: bcm  # Leave it as bcm even if using bcp. It will be ignored for bcp.
data_preparation: mt5/download_mc4
training: mt5/390m
conversion: mt5/convert_mt5
fine_tuning: mt5/xquad
evaluation: mt5/xquad
export: mt5/export_mt5

stages:
  - data_preparation
  - training
  - conversion
  - fine_tuning
  - prompt_learning
  - evaluation
  - export
```

To run these pipelines execute:

```
python3 main.py
```

The entire repository uses `hydra/omegaconf` to handle job configuration using
YAML files, so look at the documentation for those projects to learn more.

#### 5.1.2. Data Preparation
<a id="markdown-data-preparation" name="data-preparation"></a>

**The Pile**: We provide utilities to download and prepare [the Pile](https://pile.eleuther.ai/)
dataset ([mirror](https://mystic.the-eye.eu/public/AI/pile/train/)),
which is formed by 22 smaller datasets. The dataset is already blended
by using the mix described in their [paper](https://arxiv.org/pdf/2101.00027.pdf).
It is recommended to store this repository and the datasets in a file system
shared by all the nodes (gpfs) in the case of Slurm based clusters, and in a shared 
workspace with RW permissions in the case of Base Command Platform based clusters.

The Pile dataset consists of 30 shards. Downloading, extracting, and
preprocessing each file takes approximately 1 hour assuming a 30 MB/s download
speed. The data preparation can be parallelized by using up to 30 nodes. 


**mC4**: We provide utilities to download and prepare [mC4](https://www.tensorflow.org/datasets/catalog/c4)
dataset ([allen-ai version](https://huggingface.co/datasets/allenai/c4)). Multilingual C4 (mC4) 
has 101 languages and is generated from 71 [Common Crawl](https://commoncrawl.org/) dumps. 
It is recommended to store this repository and the datasets in a file system
shared by all the nodes (gpfs) in the case of Slurm based clusters, and in a shared 
workspace with RW permissions in the case of Base Command Platform based clusters.

Our scripts give user options to choose any subset of 101 languages to download and preprocess.
We curated 24 languages as our default language list. The raw size of default languages is around 5 TB.
Parallelization is enabled in downloading and preprocessing scripts. It will help to automatically
distribute and balance the work on multi-node systems and provide significant speed up.
Downloading and preprocessing the default language list takes approximately 7 hours 
assuming a 30 MB/s download speed and parallelization by using 20 nodes. The preprocessed dataset has a size 
of around 12 TB. It's recommended to use a file system with larger than 20 TB storage to prepare the data.

Currently, we don't support training with more than 25 languages, see [Known Issues].

The configuration used for data preparation for the Pile dataset or mC4 dataset must be specified in the
`conf/config.yaml` file and `data_preparation` must be included in `stages` to run it.


##### 5.1.2.1. Data Preparation for GPT-3 Models
<a id="markdown-data-preparation-for-gpt-3-model" name="data-preparation-for-gpt-3-model"></a>
The `data_preparation` parameter in `conf/config.yaml` specifies which file to use for data preparation
configuration purposes. The default value is set to `download_gpt3_pile`, which can be
found in `conf/data_preparation/download_gpt3_pile.yaml`. It is used to download, extract,
and preprocess the Pile dataset for GPT-3 model. The parameters can be
modified to perform the different tasks and to decide where to store the
datasets, vocab, and merge files.

To download a reduced portion of the dataset to run tests, the 
`file_numbers` parameter can be updated to download only one of the 
shards by changing “0-29” to “0” (the syntax must be a combination of
numbers separated by dashes "-" or commas ",") For example, 
`file_numbers`="0,3,5-7" will download and prepare 
files 0, 3, 5, 6, and 7.

###### 5.1.2.1.1. Slurm
<a id="markdown-41211-slurm" name="41211-slurm"></a>

First, ensure the cluster related configuration in the `conf/cluster/bcm.yaml` file is correct.
The `cluster` and `cluster_type` parameters in `conf/config.yaml` must be set to `bcm`.
Then, modify the `time_limit` or any other parameter related to the job in the `download_gpt3_pile.yaml`
file for GPT-3 models.
The data preparation can be parallelized by using up to 30 nodes to download all 30 files in parallel.

Example:

To run only the data preparation pipeline and not the training, evaluation or
inference pipelines, set the `conf/config.yaml` file to:
```yaml
stages:
  - data_preparation
```

And then run:
```
python3 main.py
```

###### 5.1.2.1.2. Base Command Platform
<a id="markdown-41212-base-command-platform" name="41212-base-command-platform"></a>

In order to run the data preparation script on Base Command Platform, set the
`cluster_type` parameter in `conf/config.yaml` to `bcp`. This can also be overriden
from the command line, using hydra. 
By default, the data preparation script will download the data into the `bignlp-scripts/data/` directory.
We recommend that the `data_dir` parameter is set to a workspace, so that the data 
is visible across multiple jobs later on. The vocab and merge files should also be 
stored to the same workspace as the dataset, for later usage. The data preparation code 
must be launched in a multi-node job. It can be parallelized to use between 2 and 30 nodes for faster preparation of the dataset.

With Base Command Platform, the 700+ GB dataset can be downloaded once and then
shared by multiple users in the same ACE by setting the permissions of the `bignlp_data_ws` workspace.

To run the data preparation pipeline for GPT-3 models, run:
```
python3 /opt/bignlp/bignlp-scripts/main.py stages=[data_preparation] \
cluster_type=bcp bignlp_path=/opt/bignlp/bignlp-scripts data_dir=/mount/data/the_pile_gpt3 \
base_results_dir=/mount/results data_preparation.file_numbers='0-29' \
data_preparation.vocab_save_dir=/mount/data/bpe data_preparation.merges_save_dir=/mount/data/bpe >> /results/data_gpt3_log.txt 2>&1
```

The command above assumes you want to prepare the entire dataset (files 0-29), and you mounted the data 
workspace in `/mount/data`, and the results workspace in `/mount/results`. Stdout and stderr are redirected to the `/results/data_gpt3_log.txt` file, so it can be downloaded from NGC. 
Any other parameter can also be added to the command to modify its behavior.

###### 5.1.2.1.3. Common
<a id="markdown-41213-common" name="41213-common"></a>

Set the configuration for the data preparation job for GPT-3 models in the YAML file:
```yaml
run:
  name: download_gpt3_pile
  results_dir: ${base_results_dir}/${.name}
  time_limit: "4:00:00"
  dependency: "singleton"
  node_array_size: 30
  array: ${..file_numbers}
  bcp_preproc_npernode: 2 # 2 should be safe to use and x2 times faster.

dataset: pile
download_the_pile: True  # Whether to download the pile dataset from the internet.
the_pile_url: "https://mystic.the-eye.eu/public/AI/pile/train/"  # Source URL to download The Pile dataset from.
file_numbers: "0-29"  # The pile dataset consists of 30 files (0-29), choose which ones to download.
preprocess_data: True  # True to preprocess the data from a jsonl file, False otherwise.
download_vocab_url: "https://huggingface.co/gpt2/resolve/main/vocab.json"  # URL to download the vocab from.
download_merges_url: "https://huggingface.co/gpt2/resolve/main/merges.txt"  # URL to download the merges from.
vocab_save_dir: ${data_dir}/bpe
merges_save_dir: ${data_dir}/bpe
tokenizer_type: GPT2BPETokenizer
rm_downloaded: True # Extract script will remove downloaded zst after extraction
rm_extracted: True # Preprocess script will remove extracted files after preproc.
```

##### 5.1.2.2. Data Preparation for T5 Models
<a id="markdown-data-preparation-for-t5-models" name="data-preparation-for-t5-models"></a>
The `data_preparation` parameter in `conf/config.yaml` specifies which file to use for data preparation
configuration purposes. The `data_preparation` parameter needs to be specified as `t5/download_t5_pile` for
preparing the Pile dataset for T5 models. The config file can be found in 
`conf/data_preparation/t5/download_t5_pile.yaml`. GPT-3 models and T5 models use
different tokenizer and vocab files. The default parameters can be found in the
corresponding config files.

To download a reduced portion of the dataset to run tests, the 
`file_numbers` parameter can be updated to download only one of the 
shards by changing `“0-29”` to `“0”` (the syntax must be a combination of
numbers separated by dashes "-" or commas ",").
 For example, `file_numbers`=`"0,3,5-7"` will download and prepare 
files 0, 3, 5, 6, and 7.

###### 5.1.2.2.1. Slurm
<a id="markdown-41221-slurm" name="41221-slurm"></a>

First, ensure the cluster configuration settings in the `conf/cluster/bcm.yaml` file are correct.
The `cluster` and `cluster_type` parameters in `conf/config.yaml` must be set to `bcm`.
Then, modify the `time_limit` or any other parameter related to the job in the `t5/download_t5_pile.yaml`
file for T5 models.
The data preparation can be parallelized by using up to 30 nodes to download all 30 files in parallel.

Example:

To run only the data preparation pipeline and not the training, evaluation or
inference pipelines, set the `conf/config.yaml` file to:
```yaml
stages:
  - data_preparation: True
```

And then run:
```
python3 main.py
```

###### 5.1.2.2.2. Base Command Platform
<a id="markdown-41222-base-command-platform" name="41222-base-command-platform"></a>

In order to run the data preparation script on Base Command Platform, set the
`cluster_type` parameter in `conf/config.yaml` to `bcp`. This can also be overriden
from the command line, using hydra. 
By default, the data preparation script will download the data into the `bignlp-scripts/data/` directory.
We recommend that the `data_dir` parameter is set to a workspace, so that the data 
is visible across multiple jobs later on. The vocab and merge files should also be 
stored to the same workspace as the dataset. The data preparation code 
must be launched in a multi-node job, and can be parallelized to use between 2 and 30 nodes, 
for faster parallel preparation of the dataset.

With Base Command Platform, the 700+ GB dataset can be downloaded once and then
shared by multiple users in the same ACE by setting the permissions of the `bignlp_data_ws` workspace.

To run the data preparation pipeline for T5 models, run:
```
python3 /opt/bignlp/bignlp-scripts/main.py data_preparation=t5/download_t5_pile \
stages=[data_preparation] \
cluster_type=bcp bignlp_path=/opt/bignlp/bignlp-scripts data_dir=/mount/data/the_pile_t5 \
base_results_dir=/mount/results data_preparation.file_numbers='0-29' \
data_preparation.vocab_save_dir=/mount/data/bpe >> /results/data_t5_log.txt 2>&1
```

The command above assumes you want to prepare the entire dataset (files 0-29), and you mounted the data 
workspace in `/mount/data`, and the results workspace in `/mount/results`. The stdout and stderr outputs will
also be redirected to the `/results/data_t5_log.txt` file, to be able to download the logs from NGC. 
Any other parameter can also be added to the command to modify its behavior.

###### 5.1.2.2.3. Common
<a id="markdown-41223-common" name="41223-common"></a>

Set the configuration for the data preparation job for T5 models in the YAML file:
```yaml
dataset: pile
download_the_pile: True    # Whether to download the pile dataset from the internet.
the_pile_url: "https://mystic.the-eye.eu/public/AI/pile/train/"    # Source URL to download The Pile dataset from.
file_numbers: "0-29"    # The pile dataset consists of 30 files (0-29), choose which ones to download.
preprocess_data: True    # True to preprocess the data from a jsonl file, False otherwise.
download_vocab_url: "https://s3.amazonaws.com/models.huggingface.co/bert/bert-large-cased-vocab.txt"    # URL to download the vocab from.
download_merges_url: null
vocab_save_dir: ${data_dir}/bpe
merges_save_dir: ${data_dir}/bpe
tokenizer_type: BertWordPieceCase # T5 models use BertWordPieceCase tokenizer
log_dir: ${base_results_dir}/data_preparation/t5_pile_logs    # Where to save the logs
rm_downloaded: True # Extract script will remove downloaded zst after extraction
rm_extracted: True # Preprocess script will remove extracted files after preproc.
nodes: 30
time_limit: "4:00:00"
bcp_preproc_npernode: 2 # 2 should be safe to use and x2 times faster.
```


##### 5.1.2.3. Data Preparation for mT5 Models
<a id="markdown-data-preparation-for-mt5-models" name="data-preparation-for-mt5-models"></a>
The `data_preparation` parameter in `conf/config.yaml` specifies which file to use for data preparation
configuration purposes. The `data_preparation` parameter needs to be specified as `download_mc4` for
preparing the mC4 dataset for mT5 models. The config file can be found in 
`conf/data_preparation/download_mc4.yaml`. mT5 models use SentencePiece multilingual tokenzier.

To download a reduced portion of the dataset to run tests, the 
`languages` parameter can be updated to download only one of the 
languages by changing it to `lv`. The list of all 101 languages can be
found in [mC4 dataset](https://www.tensorflow.org/datasets/catalog/c4#c4multilingual).

The data preparation can be parallelized by using multiple nodes (default 20 nodes) to download and preprocess 
all language files in parallel.


###### 5.1.2.3.1. Slurm
<a id="markdown-41231-slurm" name="41231-slurm"></a>

First, ensure the cluster configuration settings in the `conf/cluster/bcm.yaml` file are correct.
The `cluster` and `cluster_type` parameters in `conf/config.yaml` must be set to `bcm`.
Then, modify the `time_limit` or any other parameter related to the job in the `download_mc4.yaml`
file for mT5 models.

Example:

To run only the data preparation pipeline and not the training, evaluation or
inference pipelines, set the `conf/config.yaml` file to:
```yaml
stages:
  - data_preparation
```

And then run:
```
python3 main.py
```

###### 5.1.2.3.2. Base Command Platform
<a id="markdown-41232-base-command-platform" name="41232-base-command-platform"></a>

In order to run the data preparation script on Base Command Platform, set the
`cluster_type` parameter in `conf/config.yaml` to `bcp`. This can also be overriden
from the command line, using hydra. 
By default, the data preparation script will download the data into the `bignlp-scripts/data/` directory.
We recommend that the `data_dir` parameter is set to a workspace, so that the data 
is visible across multiple jobs later on. The tokenizer model file should also be 
stored to the same workspace as the dataset. The data preparation code 
must be launched in a multi-node job, and can be parallelized to use between 2 and 30 nodes, 
for faster parallel preparation of the dataset.

With Base Command Platform, the dataset can be downloaded once and then
shared by multiple users in the same ACE by setting the permissions of the `bignlp_data_ws` workspace.

To run the data preparation pipeline for mT5 models, run:
```
python3 /opt/bignlp/bignlp-scripts/main.py data_preparation=mt5/download_mc4 \
stages=[data_preparation] \
cluster_type=bcp bignlp_path=/opt/bignlp/bignlp-scripts data_dir=/mount/data \
base_results_dir=/mount/results data_preparation.languages=\'cs,da,de,el,en,es,fi,fr,hi,hu,it,ja,ko,lt,lv,nl,no,pl,pt,ro,ru,sk,sv,zh\' \
data_preparation.run.node_array_size=20 data_preparation.run.workers_per_node=4 >> /results/data_mt5_log.txt 2>&1
```

The command above assumes you want to prepare the mC4 dataset with 24 languages, and you mounted the data 
workspace in `/mount/data`, and the results workspace in `/mount/results`. The stdout and stderr outputs will
also be redirected to the `/results/data_mt5_log.txt` file, to be able to download the logs from NGC. The full dataset may not fit into BCP workspaces. We recommand using a smaller subset of languages (total size is 1TB, e.g. `cs,da,de,el,fr,hi`).
Any other parameter can also be added to the command to modify its behavior.

###### 5.1.2.3.3. Common
<a id="markdown-41233-common" name="41233-common"></a>

Set the configuration for the data preparation job for mT5 models in the YAML file:
```yaml
run:
  name: download_mc4
  results_dir: ${base_results_dir}/${.name}
  time_limit: "24:00:00"
  dependency: "singleton"
  node_array_size: 20
  cpus_per_node: 256
  workers_per_node: 4 # Number of workers per node in preprocessing step.
dataset: mc4
download_mc4: True  # Whether to download the mC4 dataset from the internet.
preprocess_data: True  # True to preprocess the data from a json.gz file, False otherwise.
mc4_dir: ${data_dir}/mc4 # Path to (m)C4 dataset repo.
git_lfs_dir: ${.mc4_dir}/lfs # Path to store git lfs files.
download_vocab_url: https://storage.googleapis.com/t5-data/vocabs/mc4.250000.100extra/sentencepiece.vocab # URL to download the vocab from.
download_tokenizer_url: https://storage.googleapis.com/t5-data/vocabs/mc4.250000.100extra/sentencepiece.model # URL to download tokenizer from
vocab_save_dir: ${.mc4_dir}/bpe
tokenizer_save_dir: ${.mc4_dir}/bpe
tokenizer_model: ${.tokenizer_save_dir}/mt5_tokenizer.model
languages: cs,da,de,el,en,es,fi,fr,hi,hu,it,ja,ko,lt,lv,nl,no,pl,pt,ro,ru,sk,sv,zh # language list in mC4 dataset to download and preprocess. Use `all` to download and preprocess all languages or specify language list as `en,es,ko,zh,...`
use_cleaned_english: True # whether to use cleaned version of english data
softlinks_dir: ${.mc4_dir}/softlinks # Path to languages soft links for preprocessing
preprocessed_dir: ${.mc4_dir}/preprocessed
max_split_size: 200 # (GB) Each split will be preprocessed individually. Tune this down to accommodate short wall time on clusters
download_worker_mapping: ${.mc4_dir}/download_mapping
preprocess_worker_mapping: ${.mc4_dir}/preprocess_mapping
rm_downloaded: False # Script will not remove downloaded after preprocessing
```


### 5.2. Training with Predefined Configurations
<a id="markdown-training-with-predefined-configurations" name="training-with-predefined-configurations"></a>

#### 5.2.1. Predefined Configurations of GPT-3 Models
<a id="markdown-predefined-configurations-of-gpt-3-models" name="predefined-configurations-of-gpt-3-models"></a>

We provide five configurations for several different GPT-3 model sizes: 126M, 5B, 20B, 
40B, and 175B parameters. These configurations include carefully selected
hyperparameters, which should be used as a guideline for any custom model
configurations. All these configurations are provided in the `conf/training/gpt3/`
directory. The desired configuration can be chosen by selecting the `training` 
parameter in the `conf/config.yaml` file.
For Base Command Platform, all jobs must be launched in multi-node mode.

**126M configuration:**

The 126M model uses the bf16 data type. It can be trained in about 1 day using 8 nodes with 8 GPUs per node. The model includes 12 transformer layers, a hidden size of 768,
and 12 attention heads. The sequence length is 2048, and the optimizer is
Adam. This model does not use any model parallelism. See the `gpt3/126m.yaml` config file for parameter details.

To train a 126M model on a Slurm cluster, modify the `conf/config.yaml` file to set:
```yaml
- training: gpt3/126m
stages:
  - training
```

And run:
```
python3 main.py
```

To train a 126M GPT-3 model on Base Command Platform cluster on 8 nodes, use the command:
```
python3 /opt/bignlp/bignlp-scripts/main.py training=gpt3/126m \
stages=[training] \
bignlp_path=/opt/bignlp/bignlp-scripts data_dir=/mount/data/the_pile_gpt3 \
base_results_dir=/mount/results training.trainer.num_nodes=\$NGC_ARRAY_SIZE \
training.model.tokenizer.vocab_file=/mount/data/bpe/vocab.json \
training.model.tokenizer.merge_file=/mount/data/bpe/merges.txt cluster_type=bcp
```
The command above assumes that the data and results workspaces are mounted in the `/mount/data` and `/mount/results` 
directories respectively, and that the $NGC_ARRAY_SIZE will use the number of nodes selected when 
creating the job (number of replicas). 

To train with fewer or a different number of nodes, the relevant parameters 
can be adjusted either in the yaml config file or 
from the command line. More on this in [section 5.7](#57-resuming-training-from-fewer-nodes). 
For Base Command Platform, all jobs must be launched in multi-node mode.

**5B configuration:**

The 5B model uses the bf16 data type. It can be trained in about 5 days using 20 nodes with 8 GPUs per node. The model includes 24
transformer layers, a hidden size of 4096, and 32 attention heads. The
sequence length is 2048, and the optimizer is Adam. This model uses tensor
parallelism of 2. For the details on all the parameters, see the 5b.yaml
config file.

To train a 5B GPT-3 model, modify the `conf/config.yaml` file to set:
```yaml
- training: gpt3/5b
stages:
  - training
```

And run:
```
python3 main.py
```

To train a 5B GPT-3 model on Base Command Platform cluster on 20 nodes, use the command:
```
python3 /opt/bignlp/bignlp-scripts/main.py training=gpt3/5b \
stages=[training] \
bignlp_path=/opt/bignlp/bignlp-scripts data_dir=/mount/data/the_pile_gpt3 \
base_results_dir=/mount/results training.trainer.num_nodes=\$NGC_ARRAY_SIZE \
training.model.tokenizer.vocab_file=/mount/data/bpe/vocab.json \
training.model.tokenizer.merge_file=/mount/data/bpe/merges.txt cluster_type=bcp
```
The command above assumes that the data and results workspaces are mounted in the `/mount/data` and `/mount/results` 
directories respectively, and that the $NGC_ARRAY_SIZE will use the number of nodes selected when 
creating the job (number of replicas).


**20B configuration:**

The 20B model uses the bf16 data type. It can be trained in about 6 days using 80 nodes with 8 GPUs per node. The model includes 44
transformer layers, a hidden size of 6144, and 48 attention heads. The
sequence length is 2048, and the optimizer is Adam. This model uses tensor
parallelism of 2 and pipeline parallelism of 4. For the details on all the parameters, see the 20b.yaml
config file.

To train a 20B GPT-3 model, modify the `conf/config.yaml` file to set:
```yaml
- training: gpt3/20b
stages:
  - training
```

And run:
```
python3 main.py
```

To train a 20B GPT-3 model on Base Command Platform cluster on 80 nodes, use the command:
```
python3 /opt/bignlp/bignlp-scripts/main.py training=gpt3/20b \
stages=[training] \
bignlp_path=/opt/bignlp/bignlp-scripts data_dir=/mount/data/the_pile_gpt3 \
base_results_dir=/mount/results training.trainer.num_nodes=\$NGC_ARRAY_SIZE \
training.model.tokenizer.vocab_file=/mount/data/bpe/vocab.json \
training.model.tokenizer.merge_file=/mount/data/bpe/merges.txt cluster_type=bcp
```
The command above assumes that the data and results workspaces are mounted in the `/mount/data` and `/mount/results` 
directories respectively, and that the $NGC_ARRAY_SIZE will use the number of nodes selected when 
creating the job (number of replicas).

**40B configuration:**

The 40B model uses the bf16 data type. It can be trained in about 10.3 days using 80 nodes with 8 GPUs per node. The model includes 48
transformer layers, a hidden size of 8192, and 64 attention heads. The
sequence length is 2048, and the optimizer is Adam. This model uses tensor
parallelism of 4 and pipeline parallelism of 4. 
For the details on all the parameters, see the 40b.yaml config file.

To train a 40B GPT-3 model, modify the `conf/config.yaml` file to set:
```yaml
- training: gpt3/40b
stages:
  - training
```

And run:
```
python3 main.py
```

To train a 40B GPT-3 model on Base Command Platform cluster on 80 nodes, use the command:
```
python3 /opt/bignlp/bignlp-scripts/main.py training=gpt3/40b \
stages=[training] \
bignlp_path=/opt/bignlp/bignlp-scripts data_dir=/mount/data/the_pile_gpt3 \
base_results_dir=/mount/results training.trainer.num_nodes=\$NGC_ARRAY_SIZE \
training.model.tokenizer.vocab_file=/mount/data/bpe/vocab.json \
training.model.tokenizer.merge_file=/mount/data/bpe/merges.txt cluster_type=bcp
```
The command above assumes that the data and results workspaces are mounted in the `/mount/data` and `/mount/results` 
directories respectively, and that the $NGC_ARRAY_SIZE will use the number of nodes selected when 
creating the job (number of replicas).

**175B configuration:**

The 175B model uses the bf16 data type. It can be trained in about 27 days using 128 nodes with 8 GPUs per node. The model includes 96
transformer layers, a hidden size of 12288, and 96 attention heads. The
sequence length is 2048, and the optimizer is Adam. This model uses tensor
parallelism of 8 and pipeline parallelism of 8. 
For the details on all the parameters, see the 175b.yaml config file.

To train a 175B GPT-3 model, modify the `conf/config.yaml` file to set:
```yaml
- training: gpt3/175b
stages:
  - training
```

And run:
```
python3 main.py
```

To train a 175B GPT-3 model on Base Command Platform cluster on 128 nodes, use the command:
```
python3 /opt/bignlp/bignlp-scripts/main.py training=gpt3/175b \
stages=[training] \
bignlp_path=/opt/bignlp/bignlp-scripts data_dir=/mount/data/the_pile_gpt3 \
base_results_dir=/mount/results training.trainer.num_nodes=\$NGC_ARRAY_SIZE \
training.model.tokenizer.vocab_file=/mount/data/bpe/vocab.json \
training.model.tokenizer.merge_file=/mount/data/bpe/merges.txt cluster_type=bcp
```
The command above assumes that the data and results workspaces are mounted in the `/mount/data` and `/mount/results` 
directories respectively, and that the $NGC_ARRAY_SIZE will use the number of nodes selected when 
creating the job (number of replicas).

#### 5.2.2. Predefined Configurations of T5 Models
<a id="markdown-predefined-configurations-of-t5-models" name="predefined-configurations-of-t5-models"></a>

We provide configuration files for two T5 model sizes: 220M and
3B parameters. These configurations include carefully selected
hyperparameters, which should be used as guidelines for any custom model
configurations. The configuration files are provided in the `conf/training/t5`
directory. The desired configuration can be chosen by selecting the training
 parameter in the `conf/config.yaml` file.
For Base Command Platform, all jobs must be launched in multi-node mode.

**220M configuration:**

The 220M model uses the bf16 data type. It can be trained in about 4 days using 4 nodes with 8 GPUs per node. 
The model includes 12 transformer layers, a hidden size of 768, a feedforward network size of 2048,
and 12 attention heads with GeGLU activation function. The sequence length is 512, and the optimizer is
Adam. This model does not use any model parallelism. See the `t5/220m.yaml` config file for parameter details.

To train a 220M model on a Slurm cluster, modify the `conf/config.yaml` file to set:
```yaml
training: t5/220m
stages:
  - training
```

And run:
```
python3 main.py
```

To train a 220M model on Base Command Platform cluster on 4 nodes, use the command:
```
python3 /opt/bignlp/bignlp-scripts/main.py training=t5/220m \
stages=[training] \
bignlp_path=/opt/bignlp/bignlp-scripts data_dir=/mount/data/the_pile_t5 \
base_results_dir=/mount/results training.trainer.num_nodes=\$NGC_ARRAY_SIZE \
training.model.tokenizer.vocab_file=/mount/data/bpe/vocab.txt cluster_type=bcp
```
The command above assumes that the data and results workspaces are mounted in the `/mount/data` and `/mount/results` 
directories respectively. `$NGC_ARRAY_SIZE` is automatically set to the number of nodes that will be used when creating the job (number of replicas). 

To train with a different number of nodes, the relevant parameters 
(e.g. `micro_batch_size`) can be adjusted either in the appropriate yaml config file or 
from the command line. More on this in [section 5.7](#57-resuming-training-from-fewer-nodes). 
For Base Command Platform, all jobs must be launched in multi-node mode.

**3B configuration:**

The 3B model uses the bf16 data type. It can be trained in about 11 days using 20 nodes with 8 GPUs per node. The model includes 24
transformer layers, a hidden size of 2048, a feedforward network size of 5120, and 32 attention heads  with GeGLU activation function. The
sequence length is 512, and the optimizer is Adam. This model uses tensor
parallelism of 2. For the details on all the parameters, see the `t5/3b.yaml`
config file.

To train a 3B model, modify the `conf/config.yaml` file to set:
```yaml
training: t5/3b
stages:
  - training
```

And run:
```
python3 main.py
```

To train a 3B model on Base Command Platform cluster on 20 nodes, use the command:
```
python3 /opt/bignlp/bignlp-scripts/main.py training=t5/3b \
stages=[training] \
bignlp_path=/opt/bignlp/bignlp-scripts data_dir=/mount/data/the_pile_t5 \
base_results_dir=/mount/results training.trainer.num_nodes=\$NGC_ARRAY_SIZE \
training.model.tokenizer.vocab_file=/mount/data/bpe/vocab.txt cluster_type=bcp
```
The command above assumes that the data and results workspaces are mounted in the `/mount/data` and `/mount/results` 
directories respectively. `$NGC_ARRAY_SIZE` is automatically set to the number of nodes that will be used when creating the job (number of replicas).



**11B configuration:**

The 11B model uses the bf16 data type. It can be trained in about 40 days using 20 nodes with 8 GPUs per node. The model includes 24
transformer layers, a hidden size of 4096, a feedforward network size of 10240, and 64 attention heads  with GeGLU activation function. The
sequence length is 512, and the optimizer is Adam. This model uses tensor
parallelism of 4. For the details on all the parameters, see the `t5/11b.yaml`
config file.

To train a 11B model, modify the `conf/config.yaml` file to set:
```yaml
training: t5/11b
stages:
  - training
```

And run:
```
python3 main.py
```

To train a 11B model on Base Command Platform cluster on 20 nodes, use the command:
```
python3 /opt/bignlp/bignlp-scripts/main.py training=t5/11b \
stages=[training] \
bignlp_path=/opt/bignlp/bignlp-scripts data_dir=/mount/data/the_pile_t5 \
base_results_dir=/mount/results training.trainer.num_nodes=\$NGC_ARRAY_SIZE \
training.model.tokenizer.vocab_file=/mount/data/bpe/vocab.txt cluster_type=bcp
```
The command above assumes that the data and results workspaces are mounted in the `/mount/data` and `/mount/results` 
directories respectively. `$NGC_ARRAY_SIZE` is automatically set to the number of nodes that will be used when creating the job (number of replicas).



**23B configuration:**

The 23B model uses the bf16 data type. It can be trained in about 55 days using 40 nodes with 8 GPUs per node. The model includes 36
transformer layers, a hidden size of 5120, a feedforward network size of 10880, and 64 attention heads with GeGLU activation function. The
sequence length is 512, and the optimizer is Adam. This model uses tensor
parallelism of 4 and pipeline parallelism of 2. For the details on all the parameters, see the `t5/23b.yaml`
config file.

To train a 23B model, modify the `conf/config.yaml` file to set:
```yaml
training: t5/23b
stages:
  - training
```

And run:
```
python3 main.py
```

To train a 23B model on Base Command Platform cluster on 40 nodes, use the command:
```
python3 /opt/bignlp/bignlp-scripts/main.py training=t5/23b \
stages=[training] \
bignlp_path=/opt/bignlp/bignlp-scripts data_dir=/mount/data/the_pile_t5 \
base_results_dir=/mount/results training.trainer.num_nodes=\$NGC_ARRAY_SIZE \
training.model.tokenizer.vocab_file=/mount/data/bpe/vocab.txt cluster_type=bcp
```
The command above assumes that the data and results workspaces are mounted in the `/mount/data` and `/mount/results` 
directories respectively. `$NGC_ARRAY_SIZE` is automatically set to the number of nodes that will be used when creating the job (number of replicas).


**41B configuration:**

The 41B model uses the bf16 data type. It can be trained in about 91 days using 40 nodes with 8 GPUs per node. The model includes 36
transformer layers, a hidden size of 6144, a feedforward network size of 10880, and 96 attention heads with GeGLU activation function. The
sequence length is 512, and the optimizer is Adam. This model uses tensor
parallelism of 4 and pipeline parallelism of 4. For the details on all the parameters, see the `t5/23b.yaml`
config file.

To train a 41B model, modify the `conf/config.yaml` file to set:
```yaml
training: t5/41b
stages:
  - training
```

And run:
```
python3 main.py
```

To train a 41B model on Base Command Platform cluster on 40 nodes, use the command:
```
python3 /opt/bignlp/bignlp-scripts/main.py training=t5/41b \
stages=[training] \
bignlp_path=/opt/bignlp/bignlp-scripts data_dir=/mount/data/the_pile_t5 \
base_results_dir=/mount/results training.trainer.num_nodes=\$NGC_ARRAY_SIZE \
training.model.tokenizer.vocab_file=/mount/data/bpe/vocab.txt cluster_type=bcp
```
The command above assumes that the data and results workspaces are mounted in the `/mount/data` and `/mount/results` 
directories respectively. `$NGC_ARRAY_SIZE` is automatically set to the number of nodes that will be used when creating the job (number of replicas).



#### 5.2.3. Predefined Configurations of mT5 Models
<a id="markdown-predefined-configurations-of-mt5-models" name="predefined-configurations-of-mt5-models"></a>

We provide configuration files for three mT5 model sizes: 170M, 390M, and
3B parameters. These configurations include carefully selected
hyperparameters, which should be used as guidelines for any custom model
configurations. The configuration files are provided in the `conf/training/mt5`
directory. The desired configuration can be chosen by selecting the training
 parameter in the `conf/config.yaml` file.
For Base Command Platform, all jobs must be launched in multi-node mode.

**170M configuration:**

The 170M model uses the bf16 data type. It can be trained in about 4 days using 4 nodes with 8 GPUs per node. 
The model includes 8 transformer layers, a hidden size of 512, a feedforward network size of 1024,
and 6 attention heads with GeGLU activation function. The sequence length is 512, and the optimizer is
Adam. This model does not use any model parallelism. See the `mt5/170m.yaml` config file for parameter details.

To train a 170M model on a Slurm cluster, modify the `conf/config.yaml` file to set:
```yaml
training: mt5/170m
stages:
  - training
```

And run:
```
python3 main.py
```

To train a 170M model on Base Command Platform cluster on 4 nodes, use the command:
```
python3 /opt/bignlp/bignlp-scripts/main.py training=mt5/170m \
stages=[training] \
bignlp_path=/opt/bignlp/bignlp-scripts data_dir=/mount/data base_results_dir=/mount/results \
training.trainer.num_nodes=\$NGC_ARRAY_SIZE cluster_type=bcp
```
The command above assumes that the data and results workspaces are mounted in the `/mount/data` and `/mount/results` 
directories respectively. `$NGC_ARRAY_SIZE` is automatically set to the number of nodes that will be used when creating the job (number of replicas). 

To train with a different number of nodes, the relevant parameters 
(e.g. `micro_batch_size`) can be adjusted either in the appropriate yaml config file or 
from the command line. More on this in [section 5.7](#57-resuming-training-from-fewer-nodes). 
For Base Command Platform, all jobs must be launched in multi-node mode.



**390M configuration:**

The 390M model uses the bf16 data type. It can be trained in about 4 days using 8 nodes with 8 GPUs per node. 
The model includes 8 transformer layers, a hidden size of 512, a feedforward network size of 2048,
and 12 attention heads with GeGLU activation function. The sequence length is 512, and the optimizer is
Adam. This model does not use any model parallelism. See the `mt5/390m.yaml` config file for parameter details.

To train a 390M model on a Slurm cluster, modify the `conf/config.yaml` file to set:
```yaml
training: mt5/390m
stages:
  - training
```

And run:
```
python3 main.py
```

To train a 390M model on Base Command Platform cluster on 8 nodes, use the command:
```
python3 /opt/bignlp/bignlp-scripts/main.py training=mt5/390m \
stages=[training] \
bignlp_path=/opt/bignlp/bignlp-scripts data_dir=/mount/data base_results_dir=/mount/results \
training.trainer.num_nodes=\$NGC_ARRAY_SIZE cluster_type=bcp
```
The command above assumes that the data and results workspaces are mounted in the `/mount/data` and `/mount/results` 
directories respectively. `$NGC_ARRAY_SIZE` is automatically set to the number of nodes that will be used when creating the job (number of replicas). 



**3B configuration:**

The 3B model uses the bf16 data type. It can be trained in about 14 days using 20 nodes with 8 GPUs per node. The model includes 24
transformer layers, a hidden size of 2048, a feedforward network size of 5120, and 32 attention heads with GeGLU activation function. The
sequence length is 512, and the optimizer is Adam. This model uses tensor
parallelism of 2. For the details on all the parameters, see the `mt5/3b.yaml`
config file.

To train a 3B model, modify the `conf/config.yaml` file to set:
```yaml
training: mt5/3b
stages:
  - training
```

And run:
```
python3 main.py
```

To train a 3B model on Base Command Platform cluster on 20 nodes, use the command:
```
python3 /opt/bignlp/bignlp-scripts/main.py training=mt5/3b \
stages=[training] \
bignlp_path=/opt/bignlp/bignlp-scripts data_dir=/mount/data base_results_dir=/mount/results \
training.trainer.num_nodes=\$NGC_ARRAY_SIZE cluster_type=bcp
```
The command above assumes that the data and results workspaces are mounted in the `/mount/data` and `/mount/results` 
directories respectively. `$NGC_ARRAY_SIZE` is automatically set to the number of nodes that will be used when creating the job (number of replicas).



#### 5.2.4. Training Logs with TensorBoard and weights and biases
<a id="markdown-training-with-tb-wandb" name="training-with-tb-wandb"></a>
The training code can log the model and system related metrics to both TensorBoard and 
Weights & Biases (W&B). The local files will be stored in the directory specified in the 
`training.exp_manager.explicit_log_dir` parameter. TensorBoard logs are saved by default.

However, W&B needs the API key to be specified to work properly. To upload the logs to W&B, 
the user must first store the W&B API key to a file (on the first line of the file), and 
select the path to the file that contains the key using the `wandb_api_key_file` parameter. 
For Base Command Platform, this file can be stored in a dataset or workspace mounted to the job.
To enable the logging of the training metrics to W&B, the following training parameters must be set:
```yaml
exp_manager:
        create_wandb_logger: True
        wandb_logger_kwargs:
            project: [W&B project name]
            name: [W&B run name]
```

The logs show the reduced_train_loss, val_loss, train_step_timing (which is the best way 
to measure the time it takes to finish each global step), and other relevant metrics.

### 5.3. Using the HP Tool to Find the Optimal Configuration
<a id="markdown-using-the-hp-tool-to-find-the-optimal-configuration" name="using-the-hp-tool-to-find-the-optimal-configuration"></a>
This tool searches for the Hyper-Parameters (HPs) that achieve the highest throughput for training 
Large Language Models (LLMs) using NeMo-Megatron.

Note: The inference HP search is not available in this release. Please use a previous version of 
the container to use this feature.

#### 5.3.1. HP Tool Capabilities
<a id="markdown-hp-tool-capabilities" name="hp-tool-capabilities"></a>

The Hyper-Parameter (HP) tool is intended to quickly iterate over different model configurations, 
to find the best configuration with minimal time and money spending. To achieve that, our 
tool provides several different capabilities, as shown in the table below:

| Feature                              | GPT-3 | T5  | mT5 |
| ------------------------------------ | ----- | --- | --- |
| Model Size Recommendation            | Yes   | Yes | Yes |
| Base Config Generation               | Yes   | Yes | Yes |
| Training HP Search                   | Yes   | Yes | Yes |
| Parallel Training HP Search          | Yes   | Yes | Yes |
| Inference HP Search                  | No    | No  | No  |
| Parallel Inference HP Search         | No    | No  | No  |
| SLURM Based Clusters                 | Yes   | Yes | Yes |
| Base Command Platform Based Clusters | No    | No  | No  |

##### 5.3.1.1. Model Size Recommendation
<a id="markdown-model-size-recommendation" name="model-size-recommendation"></a>

For users who do not know what model size they wish to train, our tool is capable of recommending 
a model size, given the hardware and training constraints. If the number of GPUs, the TFLOPS per GPU, 
the maximum time to train, and the number of tokens to train for are known, then the tool can 
recommend a model size that can be trained with the specified hardware and time constraints.

For example, if the user has 20 NVIDIA DGX nodes available (80GB GPU memory), and wants to train a 
GPT-3 model for a maximum of 5 days, the tool will recommend using a 5B parameter GPT-3 model. 


##### 5.3.1.2. Base Config Generation
<a id="markdown-base-config-generation" name="base-config-generation"></a>

If the model size is provided by the user, or after the model size is suggested, 
the tool will generate a base configuration for the target model. This configuration will be a 
valid configuration in YAML format, which can be trained using NeMo-Megatron. However, the 
throughput optimization will happen at the next step (Training HP Search).


##### 5.3.1.3. Training HP Search
<a id="markdown-training-hp-search" name="training-hp-search"></a>

Given the input model size and the base configuration, 
the tool will now search over four different critical Hyper-Parameters, that have great impact on the 
training throughput but do not affect model convergence: Tensor Parallelism (TP), Pipeline Parallelism (PP), 
Micro Batch Size (MBS), and Activation Checkpointing Layers (ActCkpt).

First, the tool will use heuristics to choose good candidates for those four parameters, and generate 
the grid of candidate configurations. All the candidate configurations will be saved to the results directory, 
and will include YAML files with the corresponding config. NOTE: some of these configurations might not work, 
due to high memory usage or for other reasons. The next step will determine which configurations are valid.

Once all the candidate configurations are generated, the tool will use heuristics to sort the most promising 
candidate configurations. Then, it will launch the most promising candidates in parallel, where the number 
of candidates can be set by the `limit_search_runs` parameter, to perform a grid search over the four training 
parameters. This search will launch the jobs using NeMo-Megatron, and it will train each config for a maximum 
of `max_minutes_per_run` minutes and a maximum of `max_steps_per_run` training steps, whichever is reached first 
on the target cluster. During this search, the jobs will run with the number of nodes specified in the configuration 
files, using the `num_nodes` parameter. Once all the jobs have finished running, the final result will be 
summarized in a CSV file.

#### 5.3.2. Usage
<a id="markdown-usage" name="usage"></a>

In this section, we will explain how to run each of the stages described above. 

##### 5.3.2.1. General Configuration
<a id="markdown-general-configuration" name="general-configuration"></a>

First, our configuration setup assumes that the `/opt/bignlp/bignlp-hp-tool` and `/opt/bignlp/bignlp-scripts`
directories have been copied from the container to the local file system.

The first parameter that must be set is the `bignlp_hp_tool_path` parameter inside the `conf/config.yaml` 
file. This parameter must point to the absolute path where the `bignlp-hp-tool` repository is stored in 
the file system. The location of the bignlp-scripts directory must also be specified, using the 
`bignlp_scripts_path` parameter. The tool assumes that by default these two directories are inside the same 
parent directory. Additionally, if using a Slurm-based cluster, the config file in the 
`conf/cluster/bcm.yaml` subfolder has the parameters to set the generic cluster related information, 
such as the `partition` or `account` parameters.

The `bignlp_hp_tool_path` parameter will automatically be mounted to the container at the same path as 
in the local file system. Any additional directories that should be mounted must be specified using the
`container_mounts` parameter. If the paths contain the colon character (`:`), the code will assume both 
the source and destination paths are provided. Otherwise, the given paths will be mounted to the same 
path inside the container.

The `bignlp_scripts_path` must point to the path where bignlp-scripts is located. The location 
specified in the default config should be valid if `/opt/bignlp` was extracted correctly. Next, the 
`data_dir` value must point to the path where the training dataset is located. Note that the dataset 
for GPT-3, T5 and mT5 values will be different, so modify this parameter accordingly. Follow the data 
preparation steps to learn how to download and preprocess the datasets for each model. The dataset in 
this path does not need to be the full size dataset; only a small representative sample of the dataset 
is needed, since the HP tool does not train the models to convergence. Finally, the `base_results_dir` 
parameter can be modified to point to the location where the results will be stored. See all the 
parameters for the `conf/config.yaml` file below:

```yaml
defaults:
  - _self_
  - cluster: bcm
  - search_config: gpt3/5b
  - override hydra/job_logging: stdout

run_training_hp_search: True

bignlp_hp_tool_path: ???  # Path to the location of bignlp-hp-tool codebase.
bignlp_scripts_path: ${bignlp_hp_tool_path}/../bignlp-scripts  # Path to the location of BigNLP-Inference-Scripts codebase.
data_dir: ${bignlp_scripts_path}/data
base_results_dir: ${bignlp_hp_tool_path}/results

training_container: nvcr.io/ea-bignlp/bignlp-training:22.08-py3
container_mounts:
    - null

wandb:  # Weights and Biases (W&B) logging.
  enable: False  # Whether to save logs to W&B.
  api_key_file: null  # Path to the file where the w&B api key is stored. Key must be on the first line.
  project: bignlp-hp-tool  # Name of the W&B project to store the logs in. The name of the run will be populated automatically.
```

##### 5.3.2.2. Running Predefined Configs
<a id="markdown-running-predefined-configs" name="running-predefined-configs"></a>

The predefined configs we provide have been well tested, and the outputs produced by the HP tool 
have been verified manually. Running one of these configs will first generate a base config file for 
the specified model size. Then, it will launch the training and inference grid search jobs. When 
all the jobs have finished, a final recommendation will be produced for both training and inference, 
which will show the optimal hyper-parameters for the given model.

The predefined configs can be found in the `conf/search_config` directory. Each YAML file shows one 
model type (GPT-3, T5 or mT5) and one model size (up to 175B parameters for GPT-3 and up to 42B 
parameters for T5 and mT5). To run the desired config, we will need to modify the `search_config` 
parameter in the `conf/config.yaml` file. For example, if we wish to run a 5B GPT-3 model, we can 
set this value to `gpt3/5b` (the .yaml ending should not be included). 

The tool will always generate the base configuration for the given model first. Then, the 
`run_training_hp_search` parameter can be set to `True` to run the training HP searches. 
If this parameter is set to `False`, the training pipeline will not be executed. Once this 
parameter is set, we can run the tool by calling `python3 main.py`. 

###### 5.3.2.2.1. Model Config
<a id="markdown-model-config" name="model-config"></a>

To run the `gpt3/5b` config, we need to set up the `conf/search_config/gpt3/5b.yaml` file correctly.

```yaml
train_settings:
  model_size_in_b: 5 # unit in billion parameters
  num_nodes: 16
  gpus_per_node: 8
  gpu_memory_gb: 80  # Memory per GPU, in GB. Currently 40GB and 80GB A100s supported.
  max_training_days: 5 # unit in days
  limit_search_runs: 100 # Max number of runs to be launched in parallel for grid search.
  output_top_n: 10  # The result will print the top N fastest training configs.
  max_steps_per_run: 50 # Max steps per run for the grid search.
  max_minutes_per_run: 10 # minutes per run for the grid search.
  tflops_per_gpu: 140  # Estimated tflops per GPU.
  num_tokens_in_b: 300  # Unit in billions, typically 300B for GPT3 models.
  vocab_size: 51200
  logs: ${base_results_dir}/${search_config_value}_${.gpu_memory_gb}gb  # Example base_results_dir/gpt3/126m
  tensor_parallel_sizes: auto  # auto to use our recommendation, or a list, such as [1, 2, 4, 8]
  pipeline_parallel_sizes: auto  # auto to use our recommendation, or a list, such as [1, 2, 4, 8, 10]
  micro_batch_sizes: auto  # auto to use our recommendation, or a list, such as [1, 2, 4, 8, 16]
  act_ckpt_layers: auto  # auto to use our recommendation, or a list, such as [0, 1, 2, 3]
```

###### 5.3.2.2.2. Base Config Generation
<a id="markdown-base-config-generation" name="base-config-generation"></a>

Every time we call `python3 main.py`, a base configuration will be generated for the given model, 
and it will be saved to the `logs` directory indicated in your config files. The base configuration 
consists of a YAML file that can be run using the NeMo-Megatron training container. However, this 
base configuration has not yet been optimized to achieve the highest possible throughput, the 
optimization will take place in the next step (Training HP Search).


###### 5.3.2.2.3. Training HP Search
<a id="markdown-training-hp-search" name="training-hp-search"></a>

To run the training HP search pipeline, the parameter `training_hp_search` must be included in `stages` 
in the `conf/config.yaml` file. The model used to search the best training HPs must be selected 
using the `search_config` parameter in `conf/config.yaml`. For example, by default, this parameter 
will be set to `gpt3/5b`, so our tool will search the optimal training HPs for a 5B parameter GPT-3 
model. The configuration for this model can be found in the `conf/search_config/gpt3/5b.yaml` file. 
To configure the behavior of the HP search, the following parameters can be modified in the 
correspoinding YAML file: 

```yaml
train_settings:
  model_size_in_b: 5 # unit in billion parameters
  num_nodes: 16
  gpus_per_node: 8
  gpu_memory_gb: 80  # Memory per GPU, in GB. Currently 40GB and 80GB A100s supported.
  max_training_days: 5 # unit in days
  limit_search_runs: 100 # Max number of runs to be launched in parallel for grid search.
  output_top_n: 10  # The result will print the top N fastest training configs.
  max_steps_per_run: 50 # Max steps per run for the grid search.
  max_minutes_per_run: 10 # minutes per run for the grid search.
  tflops_per_gpu: 140  # Estimated tflops per GPU.
  num_tokens_in_b: 300  # Unit in billions, typically 300B for GPT3 models.
  vocab_size: 51200
  logs: ${base_results_dir}/${search_config_value}_${.gpu_memory_gb}gb  # Example base_results_dir/gpt3/126m
  tensor_parallel_sizes: auto  # auto to use our recommendation, or a list, such as [1, 2, 4, 8]
  pipeline_parallel_sizes: auto  # auto to use our recommendation, or a list, such as [1, 2, 4, 8, 10]
  micro_batch_sizes: auto  # auto to use our recommendation, or a list, such as [1, 2, 4, 8, 16]
  act_ckpt_layers: auto  # auto to use our recommendation, or a list, such as [0, 1, 2, 3]
```

The `model_size_in_b` parameter indicates how many billion parameters the model should contain, and 
the tool will provide a config and HPs for a model of that size. The `num_nodes` parameter indicates 
how many nodes the HP tool should use to run each training job. The `gpus_per_node` parameter 
indicates how many GPUs are available in each 
node. To modify the behavior of the heuristics depending on whether 40gb or 80gb A100 GPUs are 
available, the `gpu_memory_gb` can be set to 40 or 80, respectively, and the HP tool will recommend 
candidate configs that are more suitable to each setting. 
The `max_training_days` parameter shows how many days this model will be trained for, when 
training to full convergence. It will be written to the final config YAML files. This parameter can 
also be used when `model_size_in_b` is set to `null`. The 
`limit_search_runs` parameter can be used to limit the number of configs that will be searched 
during the HP search stage. We recommend selecting a value between 30 and 100 for this parameter. 
The tool will probably need to search at least 30 different configs to find the optimal one. However, 
if the compute is available in your cluster, we recommend increasing this parameter to a value close 
to 100. The `output_top_n` parameter can be used to configure how much detail the output summary file 
will include. By default, when set to 10, it will output the top 10 configurations. The 
`max_steps_per_run` parameter indicates how many steps to train each configuration for. The 
`max_minutes_per_run` parameter indicates how long to run each configuration for, in minutes. We 
recommend using at least 20 minutes per run for the smaller models, and increasing it to over 60 
minutes for the larger models. The training run will be stopped when either `max_steps_per_run` or 
`max_minutes_per_run` is reached. The `tflops_per_gpu` parameter provides an estimate of the TFLOPs 
each GPU can achieve when training LLMs with NeMo-Megatron. This value is only used to provide an 
estimate of how long the model will take to train for full convergence, so you can know the time to 
train before you even begin training your model. The `num_tokens_in_b` parameter indicates how many 
billions of tokens you will train your model for, when training to full convergence. It will be used 
when estimating how long it will take to train the model, to the desired number of tokens. The 
`vocab_size` parameter must show the vocabulary size that will be used during training. The `logs` 
parameter can be used to configure where the result logs will be saved. By default, this directory 
will be created inside the `base_results_dir` indicated in the `conf/config.yaml` file. Finally, 
the `tensor_parallel_sizes`, `pipeline_parallel_sizes`, `micro_batch_sizes`, and `act_ckpt_layers` 
parameters can be used to override the heuristics that choose the grid search space for these 
four parameters. If these are left as `auto`, our tool will select appropriate values. However, 
if you wish to override them, you can use these parameters. For example, if you only wish to search 
for configurations with Tensor Parallelism (TP) values of 1 and 2, you can set 
<<<<<<< HEAD
`tensor_parallel_sizes: [1, 2]` and leave the other parameters as `auto`.
=======
`tensor_parallel_sizes: [1, 2]` and leave the other parameters as `auto`.  

###### 5.3.2.2.4. Inference HP Search
<a id="markdown-inference-hp-search" name="inference-hp-search"></a>

To run the inference HP search pipeline, the parameter `inference_hp_search` must be included in `stages`
in the `conf/config.yaml` file. The model used to search the best inference HPs must be selected
using the `search_config` parameter in `conf/config.yaml`. For example, by default, this parameter
will be set to `gpt3/5b`, so our tool will search the optimal inference HPs for a 5B parameter GPT-3
model. The configuration for this model can be found in the `conf/search_config/gpt3/5b.yaml` file.
To configure the behavior of the HP search, the following parameters can be modified in the
correspoinding YAML file:

```yaml
inference_settings:
  vocab_size: 51200  # Vocabulary size
  start_id: 50256  # id of start token in vocabulary
  end_id: 50256  # id of end token in vocabulary
  input_seq_len: 60  # Length of the input sequence
  output_seq_len: 20  # Length of the output sequence
  max_latency_ms: 1200  # Maximum allowed latency
  top_n: 10  # Top N models to be output in the summary.
  logs: ${base_results_dir}/${search_config_value}  # Log directory
  tensor_parallel_sizes: [1, 2, 4, 8]
  pipeline_parallel_sizes: [1]
  max_batch_sizes: [8, 16, 32, 64, 128, 256]
```

The `vocab_size` parameter indicates the vocabulary size. The `start_id` and `end_id` parameters 
indicate the ids of the start and end tokens in the vocabulary, respectively. The `input_seq_len` 
and `output_seq_len` parameters show the length of the input and output sequences for the model, 
respectively. The `max_latency_ms` value can be used to only output models that meet that latency 
requirement, in milliseconds. The `top_n` parameter can be used to modify how many configs will be 
written to the output summary file. The `logs` parameter indicates where the logs will be stored.
Finally, the `tensor_parallel_sizes`, `pipeline_parallel_sizes`, and `max_batch_sizes` must be a 
list of values to generate the desired HP search. In this case, these values cannot be null, they 
must be provided by the user.
>>>>>>> b26266ad


##### 5.3.2.3. Running Custom Model Size Configs
<a id="markdown-running-custom-model-size-configs" name="running-custom-model-size-configs"></a>

The HP Tool is capable of recommending a model size, based on your hardware and training time 
constraints. For instance, if you want to train a GPT-3 model, but don't know what model size is 
appropriate, you can input the number of nodes (and GPUs per node) available in your cluster, 
the amount of time you want to spend training the model, and the tool will recommend a model size 
that can be trained in that time with your hardware. To see an example of this, you can look at 
the `conf/search_config/gpt3/unknown_size.yaml` file. In this file, the `model_size_in_b` 
parameter is set to null. This is how you can tell the tool to recommend a model size to you. 
For the recommendation to work correctly, the `num_nodes`, `gpus_per_node`, and `max_training_days` 
parameters must indicate the number of nodes and GPUs per node available, and how long you wish to 
train the model for. Also, the tool needs to know the vocabulary size, number of tokens you will 
train the model for, and the estimated TFLOPS per GPU your hardware can achieve. These can be 
modified using the `vocab_size`, `num_tokens_in_b`, and `tflops_per_gpu` parameters, respectively. 
Once all these parameters are set correctly, and after selecting the `gpt3/unknown_size` as the 
config to run in the `search_config` parameter in the `conf/config.yaml` file, the training 
pipeline can be executed calling `python3 main.py`. This will produce a base configuration for 
the suggested model size. If `run_training_hp_search` is set to `True`, the tool will also search 
for the HPs for training, using the rest of the configuration yaml file as input. The tool will 
behave the same way as when using a predefined config.

##### 5.3.2.4. Interpreting the Results
<a id="markdown-interpreting-the-results" name="interpreting-the-results"></a>

When the tool generates the base configuration for a model, it will be saved inside the directory 
specified in the `logs` parameter in your config files. By default, this will be 
`.../bignlp-hp-tool/results/<model_name>/<model_size>_<gpu_mem_size>/`. As the default 
`search_config` value is set to `gpt3/5b` and the default `gpu_memory_gb` is set to 80, the results 
can be found in the `.../bignlp-hp-tool/results/gpt3/5b_80gb/` directory. The base config will be 
available inside that directory, with the name `base_cfg_<model_size>.yaml`. 

If the training HP search pipeline is run, the results will be in three different directories inside 
your `logs` directory. The `candidate_configs` directory contains all the YAML files with all the 
configurations generated by the HP search. The `training_logs` directory contains all the logs of 
training each of the individual configs the tool generated. If `limit_search_runs` was set to 30, 
then there should be 30 different directories with the logs for each model. 

Finally, after all the training runs have finished and the final run has analyzed the throughput 
of each configuration, the final model recommendation will be stored in the `final_results` 
directory. This directory will contain a log file which lists the `output_top_n` fastest configs, 
sorted from fastest to slowest. The directory will also contain a csv file with all the results 
from every config that was run with the HP tool for a given model size. The results will be sorted 
from highest throughput to slowest throughput. The CSV file also includes information such as the 
samples per second achieved by each model, the time per global step, the TFLOPS per GPU achieved, 
and so on. The `final_results` directory will also contain a YAML file, which corresponds to the 
config with the lowest training time. This is the recommended model for training. 

Notes: 
 - The result of the Training HP Search will vary when it is run with different numbers of nodes. 
 This is mainly caused by the new distributed optimizer, which provides higher memory savings when 
 using more nodes (i.e. higher data parallel value).

##### 5.3.2.5. Logging Runs with Weights and Biases
<a id="markdown-logging-runs-with-weights-and-biases" name="logging-runs-with-weights-and-biases"></a>

Weights and Biases (W&B) can be used to log all the training search runs. To achieve this, the 
`wandb` parameters must be modified in the `conf/config.yaml` file. First, `enable` must be set to 
`True`. Then, the `api_key_file` must be set to point to the path where the file which contains 
the W&B API key. The API key must be in the first line of that file. Finally, the `project` parameter
must have the name of the W&B project where the metrics will be stored. The name of each run does not 
need to be provided. It will be automatically generated by the tool, using the model name, model size, 
and hyper-parameters used for each specific run.

```yaml
wandb:  # Weights and Biases (W&B) logging.
    enable: True 
    api_key_file: null
    project: bignlp-hp-tool
```

### 5.4. Training with Custom Configurations
<a id="markdown-training-with-custom-configurations" name="training-with-custom-configurations"></a>

The training config files can be modified, or other files can be created to be
used for training. They should follow the same structure and guidelines as the
existing model configurations.

#### 5.4.1. Example: Changing Embedding Type for T5 models
<a id="markdown-example-changing-embedding-time-for-t5-models" name="example-changing-embedding-time-for-t5-models"></a>

Here we show an example to change the embedding type for T5 models. Let's assume a case you want to
train a 220M T5 model. Instead of using default absolute learnable position embeddings, you 
want to use relative position embeddings.

First of all, you might want to check the training configuration file in `conf/training/(model_type)/(model_size).yaml`. 
In this case it will be `conf/training/t5/220m.yaml`. In the configuration file, you can find all the options we support.
You can find the parameters of your interests, in this case they will be
```yaml
position_embedding_type: 'learned_absolute' # Position embedding type. Options ['learned_absolute', 'relative']
relative_attention_num_buckets: 32 # Relative position number of buckets for computing the bias
relative_attention_max_distance: 128 # max_distance to keep relative distance in the attention_num_buckets.
```

For Slurm based systems, you can directly modify the configuration file in line. In this case, you can
change above three lines into
```yaml
position_embedding_type: 'relative' # Position embedding type. Options ['learned_absolute', 'relative']
relative_attention_num_buckets: 32 # Relative position number of buckets for computing the bias
relative_attention_max_distance: 128 # max_distance to keep relative distance in the attention_num_buckets.
```
and submit the training job.

For BCP, you can override the default configurations by adding argument 
`training.model.position_embedding_type='relative'` when submitting the training job. 

For more details of submitting training jobs on Slurm and BCP, please check [Section 5.6](#56-model-training). 

### 5.5. Bring Your Own Dataset
<a id="markdown-bring-your-own-dataset" name="bring-your-own-dataset"></a>
If you want to train the GPT-3, T5, or mT5 models on your own dataset (which is already
filtered and cleaned), you must first convert the dataset files to jsonl files.

As discussed in previous sections, the `data_preparation` parameter in `conf/config.yaml` 
specifies which file to use for data preparation
configuration purposes. The `data_preparation` parameter needs to be specified as `generic/custom_dataset` for
bringing your own dataset and `data_preparation` must be included in `stages` to run it. 
The `custom_dataset` config file can be found in `conf/data_preparation/generic/custom_dataset.yaml`.
With our scripts, you can train your own tokenizer and preprocess your own dataset into a format
that can be consumed by our training scripts. 

Custom dataset only supports SentencePiece tokenizers at the moment. You can either train 
a fresh SentencePiece tokenizer with our scripts or load existing ones.

The data preparation can be parallelized by using multiple nodes (by default 20 nodes) to preprocess 
all custom dataset files in parallel.

#### 5.5.1. Slurm
<a id="markdown-451-slurm" name="451-slurm"></a>

First, ensure the cluster related configuration in the `conf/cluster/bcm.yaml` file is correct.
The `cluster` and `cluster_type` parameters in `conf/config.yaml` must be set to bcm.
Then, modify the `time_limit` or any other parameter related to the job in the `custom_dataset.yaml`
file.
The data preparation can be parallelized by using `nodes * workers_per_node` number of workers (up to one workder for each dataset file).

Example:

To run only the data preparation pipeline and not the training, evaluation or
inference pipelines, set the `conf/config.yaml` file to:
```yaml
stages:
  - data_preparation
```

And then run:
```
python3 main.py
```

#### 5.5.2. Base Command Platform
<a id="markdown-452-base-command-platform" name="452-base-command-platform"></a>

In order to run the data preparation script on Base Command Platform, set the
`cluster_type` parameter in `conf/config.yaml` to `bcp`. This can also be overriden
from the command line, using hydra. 
By default, the data preparation script will put the preprocessed data into the `bignlp-scripts/data/` directory.
We recommend that the `data_dir` parameter is set to a workspace, so that the data 
is visible across multiple jobs later on. The tokenizer model files should also be 
stored to the same workspace as the dataset, for later usage. The data preparation code 
must be launched in a multi-node job. It can be parallelized to use up to number of
nodes which is equal to the number of custom dataset files for faster preparation of the dataset.

To run the data preparation pipeline, run:
```
python3 /opt/bignlp/bignlp-scripts/main.py stages=[data_preparation] \
cluster_type=bcp bignlp_path=/opt/bignlp/bignlp-scripts data_dir=/mount/data \
base_results_dir=/mount/results data_preparation=custom_dataset \
dataprepartion.train_tokenizer_args.inp=/path/to/text/file/for/training/tokenizer \
datapreparation.raw_dataset_files=[/path/to/custom_data_files] \
>> /results/data_custom_dataset_log.txt 2>&1
```

The command above assumes you mounted the data 
workspace in `/mount/data`, and the results workspace in `/mount/results`. Stdout and stderr are redirected to the `/results/data_gpt3_log.txt` file, so it can be downloaded from NGC. 
Any other parameter can also be added to the command to modify its behavior.

#### 5.5.3. Common
<a id="markdown-453-common" name="453-common"></a>

Set the configuration for the custom data preparation job in the YAML file:
```yaml
run:
  name: custom_dataset
  results_dir: ${base_results_dir}/${.name}
  time_limit: "24:00:00"
  dependency: "singleton"
  node_array_size: 4
  cpus_per_node: 256
  workers_per_node: 4 # Number of workers per node in preprocessing step.
dataset: custom_dataset
custom_dataset_dir: ${data_dir}/custom_dataset
train_tokenizer: True # True to train a sentence piece tokenizer
train_tokenizer_args: # For all options please check: https://github.com/google/sentencepiece/blob/master/doc/options.md
   input: null # text file for training tokenizer
   input_format: "text" # text or tsv
   model_prefix: "custom_sp_tokenizer"
   model_type: "bpe" # model algorithm: unigram, bpe, word or char
   vocab_size: 8000 # Vocabulary size
   character_coverage: 0.9995 # character coverage to determine the minimum symbols
   unk_id: 1
   bos_id: 2
   eos_id: 3
   pad_id: 0
bpe_save_dir: ${.custom_dataset_dir}/bpe # Dir to save sentence piece tokenizer model and vocab files

preprocess_data: True  # True to preprocess the data from json, jsonl or json.gz files, False otherwise.
raw_dataset_files:
  - null # Each file should be input json, jsonl or json.gz file
tokenizer_model: ${.bpe_save_dir}/${data_preparation.train_tokenizer_args.model_prefix}.model # trained SentencePiece tokenizer model
preprocess_worker_mapping: ${.custom_dataset_dir}/preprocess_mapping
preprocessed_dir: ${.custom_dataset_dir}/preprocessed
```


### 5.6. Model Training
<a id="markdown-model-training" name="model-training"></a>
We provide an easy-to-use yet powerful pipeline to perform distributed training
of both GPT-3, T5 and mT5 models across multiple nodes and GPUs. We also provide
well-established recipes for different sizes models, where the
throughput has been maximized, and the convergence properties of the
models have been tested and confirmed.

#### 5.6.1. GPT-3 Training
<a id="markdown-gpt-3-training" name="gpt-3-training"></a>
The configuration used for the training pipeline must be specified in the
`conf/config.yaml` file, specifying the training parameter, specifying which file
to use for training purposes. The `training` must be included in `stages` to
run the training pipeline. The default value is set to `gpt3/5b`, which can be found
in `conf/training/gpt3/5b.yaml`. The parameters can be modified to adjust the
hyperparameters of the training runs. All supported model types and sizes can be found
in `conf/training` folder.

##### 5.6.1.1. Slurm
<a id="markdown-slurm" name="slurm"></a>

Set configuration for your Slurm cluster in the `conf/cluster/bcm.yaml` file:

```yaml
partition: null
account: null
exclusive: True
gpus_per_task: null
gpus_per_node: 8
mem: 0
overcommit: False
job_name_prefix: "bignlp-"

```

And set the training job specific parameters in the `conf/training/(model_type)/(model_size).yaml` file, 
using the run section:
```yaml
run:
    name: gpt3_126m
    results_dir: ${base_results_dir}/${.name}
    time_limit: "1-12:00:00"
    dependency: "singleton"
```

To run only the training pipeline and not the data preparation, evaluation or
inference pipelines, set the `conf/config.yaml` file to:
```yaml
stages:
  - training
```
And then run:
```
python3 main.py
```

##### 5.6.1.2. Base Command Platform
<a id="markdown-base-command-platform" name="base-command-platform"></a>

Select the cluster related configuration following the NGC documentation. 
Then, use the `python3 main.py` command to launch the job and override the 
desired parameters from the training job parameters.


#### 5.6.2. T5 Training
<a id="markdown-t5-training" name="t5-training"></a>
The configuration used for the training pipeline must be specified in the
`conf/config.yaml` file, specifying the training parameter, specifying which file
to use for training purposes. The `training` must be included in `stages` to
run the training pipeline. The `training` parameter needs to be set to `t5/(model_size)`
for T5 models. For example, one can use `t5/220m` which can be found
in `conf/training/t5/220m.yaml`. The parameters can be modified to adjust the
hyperparameters of the training runs. All supported model types and sizes can be found
in `conf/training` folder.

##### 5.6.2.1. Slurm
<a id="markdown-slurm" name="slurm"></a>

Set configuration for your Slurm cluster in the `conf/cluster/bcm.yaml` file:

```yaml
partition: null
account: null
exclusive: True
gpus_per_task: null
gpus_per_node: 8
mem: 0
overcommit: False
job_name_prefix: "bignlp-"
```

And set the training job specific parameters in the `conf/training/(model_type)/(model_size).yaml` file, 
using the run section:
```yaml
run:
    name: t5_220m
    results_dir: ${base_results_dir}/${.name}
    time_limit: "7-00:00:00"
    dependency: "singleton"
```

To run only the training pipeline and not the data preparation, evaluation or
inference pipelines, set the `conf/config.yaml` file to:
```yaml
stages:
  - training
```
And then run:
```
python3 main.py
```

##### 5.6.2.2. Base Command Platform
<a id="markdown-base-command-platform" name="base-command-platform"></a>

Select the cluster related configuration following the NGC documentation. 
Then, use the python3 main.py command to launch the job and override the 
desired parameters from the training job parameters.



#### 5.6.3. mT5 Training
<a id="markdown-mt5-training" name="mt5-training"></a>
The configuration used for the training pipeline must be specified in the
`conf/config.yaml` file, specifying the training parameter, specifying which file
to use for training purposes. The `training` must be included in `stages` to
run the training pipeline. The `training` parameter needs to be set to `t5/(model_size)`
for T5 models. For example, one can use `mt5/390m` which can be found
in `conf/training/mt5/390m.yaml`. The parameters can be modified to adjust the
hyperparameters of the training runs. All supported model types and sizes can be found
in `conf/training` folder.

##### 5.6.3.1. Slurm
<a id="markdown-slurm" name="slurm"></a>

Set configuration for your Slurm cluster in the `conf/cluster/bcm.yaml` file:

```yaml
partition: null
account: null
exclusive: True
gpus_per_task: null
gpus_per_node: 8
mem: 0
overcommit: False
job_name_prefix: "bignlp-"
```

And set the training job specific parameters in the `conf/training/(model_type)/(model_size).yaml` file, 
using the run section:
```yaml
run:
    name: mt5_390m
    results_dir: ${base_results_dir}/${.name}
    time_limit: "7-00:00:00"
    dependency: "singleton"
```

To run only the training pipeline and not the data preparation, evaluation or
inference pipelines, set the `conf/config.yaml` file to:
```yaml
stages:
  - training
```
And then run:
```
python3 main.py
```

##### 5.6.3.2. Base Command Platform
<a id="markdown-base-command-platform" name="base-command-platform"></a>

Select the cluster related configuration following the NGC documentation. 
Then, use the python3 main.py command to launch the job and override the 
desired parameters from the training job parameters.


### 5.7. Resuming Training with Different Number of Nodes
<a id="markdown-resuming-training-with-different-number-of-nodes" name="resuming-training-with-different-number-of-nodes"></a>

To be able to resume a training run with a different number of nodes, we recommend to keep
the global batch size unchanged. This ensures that each training step will be
almost identical, regardless of the number of nodes. The number of nodes selected must be 
compatible with the rest of the parameters: GBS must be a multiple of 
(MBS * num_gpus) / (tensor_parallelism * pipeline parallelism)

where MBS is the micro batch size. For instance, the default GBS for the 5B GPT-3
model is 1440; the MBS is 2; the number of GPUs is 20\*8 = 160; 
the `tensor_parallelism` value is set to 2; and the `pipeline_parallelism` value is set to 1.
Therefore, the GBS is set to a valid value:
```
1440 % (2 * 160) / (2 * 1) == 0
```


### 5.8. Checkpoint Conversion
<a id="markdown-checkpoint-conversion" name="checkpoint-conversion"></a>

We provide a simple tool to convert the checkpoints from `.ckpt` format to `.nemo` format, 
which will later be used for evaluation (in T5 models) and inference purposes. 

#### 5.8.1. GPT-3 Conversion
<a id="markdown-gpt-3-conversion" name="gpt-3-conversion"></a>

The configuration used for the checkpoint conversion needs to be specified in the 
`conf/config.yaml` file, specifying the conversion parameter, which specifies the file 
to use for conversion purposes. The default value is set to `gpt3/convert_gpt3`, which can be found 
in `conf/conversion/gpt3/convert_gpt3.yaml` for GPT-3 models. 

The `conversion` must be included in `stages` to run the conversion pipeline.

##### 5.8.1.1. Common
<a id="markdown-common" name="common"></a>
To specify the input checkpoint to be used for conversion for GPT-3 models, use the `model` parameters
in `conf/conversion/convert_gpt3.yaml`:
```yaml
model:
    model_type: gpt # gpt or t5
    checkpoint_folder: ${conversion.run.train_dir}/results/checkpoints
    checkpoint_name: latest # latest OR name pattern of a checkpoint (e.g. megatron_gpt-*last.ckpt)
    hparams_file: ${conversion.run.train_dir}/results/hparams.yaml
    tensor_model_parallel_size: 2 # 1 for 126m, 2 for 5b, and 8 for 20b or larger models
    pipeline_model_parallel_size: 1 
    model_parallel_size: ${multiply:${.tensor_model_parallel_size}, ${.pipeline_model_parallel_size}}
    vocab_file: ${data_dir}/bpe/vocab.json
    merge_file: ${data_dir}/bpe/merges.txt
```

To specify the output location and file name of the converted `.nemo` file for GPT-3 models, use the `run` parameters
in `conf/conversion/gpt3/convert_gpt3.yaml`:
```yaml
run:
    name: convert_${conversion.run.model_train_name}
    nodes: ${divide_ceil:${conversion.model.model_parallel_size}, 8} # 8 gpus per node
    time_limit: "2:00:00"
    ntasks_per_node: ${divide_ceil:${conversion.model.model_parallel_size}, ${.nodes}}
    convert_name: convert_nemo
    model_train_name: gpt3_5b
    train_dir: ${base_results_dir}/${.model_train_name}
    results_dir: ${.train_dir}/${.convert_name}
    output_path: ${.train_dir}/${.convert_name}
    nemo_file_name: megatron_gpt.nemo # name of nemo checkpoint; must be .nemo file
```

##### 5.8.1.2. Slurm
<a id="markdown-slurm" name="slurm"></a>
Set configuration for a Slurm cluster in the `conf/cluster/bcm.yaml` file:

```yaml
partition: null
account: null
exclusive: True
gpus_per_task: null
gpus_per_node: 8
mem: 0
overcommit: False
job_name_prefix: "bignlp-"
```

**Example:**

To run only the conversion pipeline and not the data preparation, training, 
evaluation or inference pipelines set the `conf/config.yaml` file to:

```yaml
stages:
  - conversion
```

then run:
```
python3 main.py
```

##### 5.8.1.3. Base Command Platform
<a id="markdown-base-command-platform" name="base-command-platform"></a>
In order to run the conversion script on Base Command Platform, set the
`cluster_type` parameter in `conf/config.yaml` to `bcp`. This can also be overriden
from the command line, using hydra. The conversion script must be launched in a multi-node job.

To run the conversion pipeline to convert a 126M checkpoint stored in 
`/mount/results/gpt3_126m/results/checkpoints`, run:
```
python3 /opt/bignlp/bignlp-scripts/main.py stages=[conversion] \
cluster_type=bcp bignlp_path=/opt/bignlp/bignlp-scripts data_dir=/mount/data/the_pile_gpt3 \
base_results_dir=/mount/results conversion.run.model_train_name=gpt3_126m conversion.model.vocab_file=/mount/data/bpe/vocab.json \
conversion.model.merge_file=/mount/data/bpe/merges.txt conversion.run.results_dir=/mount/results/gpt3_126m/convert_nemo \
conversion.model.checkpoint_folder=/mount/results/gpt3_126m/results/checkpoints conversion.model.tensor_model_parallel_size=1 \
>> /results/convert_gpt3_log.txt 2>&1
```
The command above assumes you mounted the data workspace in `/mount/data`, and the results workspace in `/mount/results`. 
The stdout and stderr outputs will also be redirected to the `/results/convert_gpt3_log.txt` file, to be able to download the logs from NGC.
Any other parameter can also be added to the command to modify its behavior.

#### 5.8.2. T5 Conversion
<a id="markdown-t5-conversion" name="t5-conversion"></a>

The configuration used for the checkpoint conversion needs to be specified in the 
`conf/config.yaml` file, specifying the conversion parameter, which specifies the file 
to use for conversion purposes. 
The conversion parameter needs to be set to `t5/convert_t5` for T5 models, which can be found 
in `conf/conversion/t5/convert_t5.yaml`.

The `conversion` must be included in `stages` to run the conversion pipeline.

##### 5.8.2.1. Common
<a id="markdown-common" name="common"></a>
To specify the input checkpoint to be used for conversion for T5 models, use the `model` parameters
in `conf/conversion/t5/convert_t5.yaml`:
```yaml
model:
    model_type: t5 # gpt or t5
    checkpoint_folder: ${conversion.run.train_dir}/results/checkpoints
    checkpoint_name: latest # latest OR name pattern of a checkpoint (e.g. megatron_gpt-*last.ckpt)
    hparams_file: ${conversion.run.train_dir}/results/hparams.yaml
    tensor_model_parallel_size: 1 # 1 for 220m, 2 for 3b
    pipeline_model_parallel_size: 1 
    model_parallel_size: ${multiply:${.tensor_model_parallel_size}, ${.pipeline_model_parallel_size}}
    vocab_file: ${data_dir}/bpe/vocab.txt
    merge_file: null
```

To specify the output location and file name of the converted `.nemo` file for T5 models, use the `run` parameters
in `conf/conversion/t5/convert_t5.yaml`:
```yaml
run:
    name: convert_${conversion.run.model_train_name}
    nodes: ${divide_ceil:${conversion.model.model_parallel_size}, 8} # 8 gpus per node
    time_limit: "2:00:00"
    ntasks_per_node: ${divide_ceil:${conversion.model.model_parallel_size}, ${.nodes}}
    convert_name: convert_nemo
    model_train_name: t5_220m
    train_dir: ${base_results_dir}/${.model_train_name}
    results_dir: ${.train_dir}/${.convert_name}
    output_path: ${.train_dir}/${.convert_name}
    nemo_file_name: megatron_t5.nemo # name of nemo checkpoint; must be .nemo file
```

##### 5.8.2.2. Slurm
<a id="markdown-slurm" name="slurm"></a>
Set configuration for a Slurm cluster in the `conf/cluster/bcm.yaml` file:

```yaml
partition: null
account: null
exclusive: True
gpus_per_task: null
gpus_per_node: 8
mem: 0
overcommit: False
job_name_prefix: "bignlp-"
```

**Example:**

To run only the conversion pipeline and not the data preparation, training, 
evaluation or inference pipelines set the `conf/config.yaml` file to:

```yaml
stages:
  - conversion
```

then run:
```
python3 main.py
```

##### 5.8.2.3. Base Command Platform
<a id="markdown-base-command-platform" name="base-command-platform"></a>
In order to run the conversion script on Base Command Platform, set the
`cluster_type` parameter in `conf/config.yaml` to `bcp`. This can also be overriden
from the command line, using hydra. The conversion script must be launched in a multi-node job.

To run the conversion pipeline to convert a T5 220M checkpoint stored in 
`/mount/results/t5_220m/results/checkpoints`, run:
```
python3 /opt/bignlp/bignlp-scripts/main.py conversion=convert_t5 \
stages=[conversion] \
cluster_type=bcp bignlp_path=/opt/bignlp/bignlp-scripts data_dir=/mount/data/the_pile_t5 \
base_results_dir=/mount/results conversion.model.vocab_file=/mount/data/bpe/vocab.txt \
conversion.run.model_train_name=t5_220m conversion.run.results_dir=/mount/results/t5_220m/results/convert_nemo \
conversion.model.checkpoint_folder=/mount/results/t5_220m/checkpoints \
conversion.model.tensor_model_parallel_size=1 conversion.model.pipeline_model_parallel_size=1 \
>> /results/convert_t5_log.txt 2>&1
```
The command above assumes you mounted the data workspace in `/mount/data`, and the results workspace in `/mount/results`. 
The stdout and stderr outputs will also be redirected to the `/results/convert_t5_log.txt` file, to be able to download the logs from NGC.
Any other parameter can also be added to the command to modify its behavior.

#### 5.8.3. mT5 Conversion
<a id="markdown-mt5-conversion" name="mt5-conversion"></a>

The configuration used for the checkpoint conversion needs to be specified in the 
`conf/config.yaml` file, specifying the conversion parameter, which specifies the file 
to use for conversion purposes. 
The conversion parameter needs to be set to `mt5/convert_mt5` for mT5 models, which can be found 
in `conf/conversion/mt5/convert_mt5.yaml`.

The `conversion` must be included in `stages` to run the conversion pipeline.

##### 5.8.3.1. Common
<a id="markdown-common" name="common"></a>
To specify the input checkpoint to be used for conversion for mT5 models, use the `model` parameters
in `conf/conversion/mt5/convert_mt5.yaml`:
```yaml
model:
  model_type: t5 # gpt or t5, use t5 for mt5 as well
  checkpoint_folder: ${conversion.run.train_dir}/results/checkpoints
  checkpoint_name: latest # latest OR name pattern of a checkpoint (e.g. megatron_gpt-*last.ckpt)
  hparams_file: ${conversion.run.train_dir}/results/hparams.yaml
  tensor_model_parallel_size: 1 
  pipeline_model_parallel_size: 1
  model_parallel_size: ${multiply:${.tensor_model_parallel_size}, ${.pipeline_model_parallel_size}}
  vocab_file: null
  merge_file: null
  tokenizer_model: ${data_dir}/mc4/bpe/mt5_tokenizer.model
```

To specify the output location and file name of the converted `.nemo` file for mT5 models, use the `run` parameters
in `conf/conversion/convert_mt5.yaml`:
```yaml
run:
  name: convert_${conversion.run.model_train_name}
  nodes: ${divide_ceil:${conversion.model.model_parallel_size}, 8} # 8 gpus per node
  time_limit: "2:00:00"
  ntasks_per_node: ${divide_ceil:${conversion.model.model_parallel_size}, ${.nodes}}
  convert_name: convert_nemo
  model_train_name: mt5_390m
  train_dir: ${base_results_dir}/${.model_train_name}
  results_dir: ${.train_dir}/${.convert_name}
  output_path: ${.train_dir}/${.convert_name}
  nemo_file_name: megatron_mt5.nemo # name of nemo checkpoint; must be .nemo file
```

##### 5.8.3.2. Slurm
<a id="markdown-slurm" name="slurm"></a>
Set configuration for a Slurm cluster in the `conf/cluster/bcm.yaml` file:

```yaml
partition: null
account: null
exclusive: True
gpus_per_task: null
gpus_per_node: 8
mem: 0
overcommit: False
job_name_prefix: "bignlp-"
```

**Example:**

To run only the conversion pipeline and not the data preparation, training, 
evaluation or inference pipelines set the `conf/config.yaml` file to:

```yaml
stages:
  - conversion
```

then run:
```
python3 main.py
```

##### 5.8.3.3. Base Command Platform
<a id="markdown-base-command-platform" name="base-command-platform"></a>
In order to run the conversion script on Base Command Platform, set the
`cluster_type` parameter in `conf/config.yaml` to `bcp`. This can also be overriden
from the command line, using hydra. The conversion script must be launched in a multi-node job.

To run the conversion pipeline to convert a mT5 390M checkpoint stored in 
`/mount/results/mt5_390m/results/checkpoints`, run:
```
python3 /opt/bignlp/bignlp-scripts/main.py conversion=convert_mt5 \
stages=[conversion] \
cluster_type=bcp bignlp_path=/opt/bignlp/bignlp-scripts data_dir=/mount/data \
conversion.run.model_train_name=mt5_390m \
base_results_dir=/mount/results conversion.run.results_dir=/mount/results/mt5_390m/results/convert_nemo \
conversion.model.checkpoint_folder=/mount/results/mt5_390m/checkpoints \
conversion.model.tensor_model_parallel_size=1 conversion.model.pipeline_model_parallel_size=1 \
>> /results/convert_mt5_log.txt 2>&1
```
The command above assumes you mounted the data workspace in `/mount/data`, and the results workspace in `/mount/results`. 
The stdout and stderr outputs will also be redirected to the `/results/convert_mt5_log.txt` file, to be able to download the logs from NGC.
Any other parameter can also be added to the command to modify its behavior.

### 5.9. Model Fine-tuning
<a id="markdown-model-fine_tuning" name="model-fine_tuning"></a>

We also provide an easy-to-use tool to help fine-tuning the trained checkpoints
on SQuAD for T5 models and on XQuAD for mT5 models. Fine-tuning for GPT-3 models is not supported.

#### 5.9.1. T5 Fine-tuning
<a id="markdown-t5-fine_tuning" name="t5-fine_tuning"></a>


The configuration used for the fine-tuning needs to be specified in the
`conf/config.yaml` file, specifying the `fine_tuning` parameter, which specifies the
file to use for fine-tuning purposes. The `fine_tuning` parameter must be included in `stages` 
to run the fine-tuning pipeline. To fine-tune checkpoint on `squad` task, set
`fine_tuning` parameter to `t5/squad`, which can be found in `conf/fine_tuning/t5/squad.yaml`. The
parameters can be modified to adapt different GLUE tasks and checkpoints
in fine-tuning runs. One will need to tune the fine-tuning hyper parameters
to reach the best accuracy for a specific GLUE task. The provided hyper parameters
are only optimized for T5 220M model on `squad` task.

##### 5.9.1.1. Common
<a id="markdown-common" name="common"></a>
To specify the configuration for what tasks to run for fine_tuning, 
use the `run.task_name` parameter. 
And use all the `run` parameters to define the job specific config:
```yaml
run:
    name: ${.task_name}_${.model_train_name}
    time_limit: "04:00:00"
    dependency: "singleton"
    convert_name: convert_nemo
    model_train_name: t5_220m
    task_name: "squad"
    results_dir: ${base_results_dir}/${.model_train_name}/${.task_name}
```

To specify which model checkpoint to load and its definition, use the `model` parameter:

```yaml
model:
    restore_from_path: ${base_results_dir}/${fine_tuning.run.model_train_name}/${fine_tuning.run.convert_name}/megatron_t5.nemo # Path to a trained T5 .nemo file
    tensor_model_parallel_size: 1
    pipeline_model_parallel_size: 1
```

##### 5.9.1.2. Slurm
<a id="markdown-slurm" name="slurm"></a>

Set configuration for a Slurm cluster in the `conf/cluster/bcm.yaml` file:

```yaml
partition: null
account: null
exclusive: True
gpus_per_task: null
gpus_per_node: 8
mem: 0
overcommit: False
job_name_prefix: "bignlp-"
```

**Example:**

To run only the evaluation pipeline and not the data preparation, training, 
conversion or inference pipelines set the `conf/config.yaml` file to:

```yaml
stages:
  - fine_tuning
```

then run:
```
python3 main.py
```

##### 5.9.1.3. Base Command Platform
<a id="markdown-base-command-platform" name="base-command-platform"></a>
In order to run the fine-tuning script on Base Command Platform, set the
`cluster_type` parameter in `conf/config.yaml` to `bcp`. This can also be overriden
from the command line, using hydra. The evaluation script must be launched in a multi-node job.

To run the fine-tuning pipeline to fine-tune a 220M T5 model converted checkpoint stored in 
/mount/results/t5_220m/convert_nemo, run:
```
python3 /opt/bignlp/bignlp-scripts/main.py fine_tuning=t5/squad stages=[fine_tuning] \
 cluster_type=bcp \
bignlp_path=/opt/bignlp/bignlp-scripts data_dir=/mount/data base_results_dir=/mount/results \
fine_tuning.run.model_train_name=t5_220m \
fine_tuning.model.restore_from_path=/mount/results/t5_220m/convert_nemo/results/megatron_t5.nemo \
>> /results/finetune_t5_log.txt 2>&1
```

The command above assumes you mounted the data workspace in /mount/data, and the results workspace in /mount/results. 
The stdout and stderr outputs will also be redirected to the /results/finetune_t5_log.txt file, to be able to download the logs from NGC.
Any other parameter can also be added to the command to modify its behavior.



#### 5.9.2. mT5 Fine-tuning
<a id="markdown-mt5-fine_tuning" name="mt5-fine_tuning"></a>

XQuAD benchmark are supported for mT5 models.

The configuration used for the fine-tuning needs to be specified in the
`conf/config.yaml` file, specifying the `fine_tuning` parameter, which specifies the
file to use for fine-tuning purposes. The `fine_tuning` parameter must be included in `stages` 
 to run the fine-tuning pipeline. To fine-tune checkpoint on `xquad` task, set
`fine_tuning` parameter to `mt5/xquad`, which can be found in `conf/fine_tuning/mt5/xquad.yaml`.

##### 5.9.2.1. Common
<a id="markdown-common" name="common"></a>
To specify the configuration for what tasks to run for fine-tuning, 
use the `run.task_name` parameter. 
And use all the `run` parameters to define the job specific config:
```yaml
run:
  name: ${.task_name}_${.model_train_name}
  time_limit: "04:00:00"
  dependency: "singleton"
  convert_name: convert_nemo
  model_train_name: mt5_220m
  task_name: "xquad"
  results_dir: ${base_results_dir}/${.model_train_name}/${.task_name}
```

To specify which model checkpoint to load and its definition, use the `model` parameter:

```yaml
model:
  restore_from_path: ${base_results_dir}/${fine_tuning.run.model_train_name}/${fine_tuning.run.convert_name}/megatron_mt5.nemo # Path to a trained mt5 .nemo file
  tensor_model_parallel_size: 1
  pipeline_model_parallel_size: 1
```

##### 5.9.2.2. Slurm
<a id="markdown-slurm" name="slurm"></a>

Set configuration for a Slurm cluster in the `conf/cluster/bcm.yaml` file:

```yaml
partition: null
account: null
exclusive: True
gpus_per_task: null
gpus_per_node: 8
mem: 0
overcommit: False
job_name_prefix: "bignlp-"
```

**Example:**

To run only the evaluation pipeline and not the data preparation, training, 
conversion or inference pipelines set the `conf/config.yaml` file to:

```yaml
stages:
  - fine_tuning
```

then run:
```
python3 main.py
```

##### 5.9.2.3. Base Command Platform
<a id="markdown-base-command-platform" name="base-command-platform"></a>
In order to run the fine-tuning script on Base Command Platform, set the
`cluster_type` parameter in `conf/config.yaml` to `bcp`. This can also be overriden
from the command line, using hydra. The evaluation script must be launched in a multi-node job.

To run the fine-tuning pipeline to fine-tune a 390M mT5 model converted checkpoint stored in 
/mount/results/mt5_390m/convert_nemo, run:
```
python3 /opt/bignlp/bignlp-scripts/main.py  fine_tuning=mt5/xquad stages=[fine_tuning] \
 cluster_type=bcp \
bignlp_path=/opt/bignlp/bignlp-scripts data_dir=/mount/data base_results_dir=/mount/results \
fine_tuning.run.model_train_name=mt5_390m \
fine_tuning.model.restore_from_path=/mount/results/mt5_390m/convert_nemo/results/megatron_mt5_xquad.nemo \
>> /results/finetune_mt5_log.txt 2>&1
```

The command above assumes you mounted the data workspace in /mount/data, and the results workspace in /mount/results. 
The stdout and stderr outputs will also be redirected to the /results/finetune_mt5_log.txt file, to be able to download the logs from NGC.
Any other parameter can also be added to the command to modify its behavior.

#### 5.9.3. Fine-tuning on Custom Tasks
<a id="markdown-fine-tuning-on-custom-tasks" name="fine-tuning-on-custom-tasks"></a>
We also support fine-tuning on custom down-stream tasks in T5 and mT5. In order to benchmark on your own
dataset, you are required to split the original dataset into two files, i.e. a txt file corresponding to the 
source (context) data, and txt file corresponding to the target data. Each line of these two files forms a 
fine-tuning sample.

Custom fine-tuning configuration files can be found in `conf/fine_tuning/t5/custom_task.yaml` for T5 models
and `conf/fine_tuning/mt5/custom_task.yaml` for mT5 models. The essential parameters are listed below. You need
to specify the dataset paths and preferred benchmark metrics.
```yaml
  data:
    train_ds:
      src_file_name: ??? # Path to the txt file corresponding to the source data.
      tgt_file_name: ??? # Path to the txt file corresponding to the target data.

    validation_ds:
      src_file_name: ??? # Path to the txt file corresponding to the source data.
      tgt_file_name: ??? # Path to the txt file corresponding to the target data.
      metric:
        name: "exact_string_match" # Name of the evaluation metric to use.
        average: null # Average the metric over the dataset. Options: ['macro', 'micro']. Works only for 'F1', 'accuracy' etc. Refer to torchmetrics for metrics where this is supported.
        num_classes: null
```
You can follow the instructions in T5 and mT5 fine-tuning sections to submit a custom task job.



### 5.10. Model Prompt Learning
<a id="markdown-model-prompt-learning" name="model-prompt-learning"></a>


Within NeMo Megatron we refer to **p-tuning** and **prompt tuning** methods collectively as prompt
learning. Both methods are parameter efficient alternatives to fine-tuning pretrained language
models. Our NeMo implementation makes it possible to use one pretrained GPT-3, T5 or mT5 models on many downstream
tasks without needing to tune the model's full set of parameters. It also allows for adding new tasks
to your model without overwriting or disrupting previous tasks for which the model has already been
p-tuned/prompt-tuned. Because the original model parameters are frozen and never altered by either
method, p-tuning/prompt-tuning also avoid cartographic forgetting issues often encountered when
fine-tuning models. 

Instead of selecting discrete text prompts in a manual or automated fashion, prompt tuning and p-tuning utilize virtual prompt embeddings that can be optimized via gradient decent. The only difference between prompt tuning and p-tuning within NeMo-Megatron is the architecture used to tune the soft prompt tokens during training.

- Our prompt tuning implementation is based off Lester et. al’s EMNLP 2021 paper "[The Power of Scale for Parameter-Efficient Prompt Tuning](https://arxiv.org/abs/2104.08691)"
- Our p-tuning implementation is based off Liu et al's paper "[GPT Understands, Too](https://arxiv.org/abs/2103.10385)"

For more details of our implementation, please check [Prompt Learning](https://docs.nvidia.com/deeplearning/nemo/user-guide/docs/en/stable/nlp/nemo_megatron/prompt_learning.html) in NeMo.


#### 5.10.1. GPT-3 Prompt Learning
<a id="markdown-gpt-3-prompt-learning" name="gpt-3-prompt-learning"></a>

SQuAD v1.1 benchmark is supported for prompt learning. With default prompt learning config file, 
our scripts will download and preprocess original SQuAD v1.1 dataset to prompt learning dataset format.
You can also bring your own task dataset as long as it has been processed into the prompt learning dataset 
format.

The configuration used for the prompt learning needs to be defined in the
`conf/config.yaml` file by modifying the `prompt_learning` parameter, which specifies the
file to use for prompt learning purposes. The `prompt_learning` parameter must be included
in `stages` to run the prompt learning pipeline. To prompt learning on `squad` task, set
`prompt_learning` parameter to `gpt3/squad`, which can be found in `conf/prompt_learning/gpt3/squad.yaml`.
The tool currently supports P-tuning technique only.

##### 5.10.1.1. Common
<a id="markdown-common" name="common"></a>
To specify the configuration for prompt learning, 
use all the `run` parameters to define the job specific config:
```yaml
run:
  name: ${.task_name}_${.model_train_name}
  time_limit: "04:00:00"
  dependency: "singleton"
  convert_name: convert_nemo
  model_train_name: gpt3_5b
  task_name: "squad"
  results_dir: ${base_results_dir}/${.model_train_name}/prompt_learning_${.task_name}
```

To specify which language model checkpoint to load and its definition, use the `model` parameter:

```yaml
model:
  language_model_path: ${base_results_dir}/${prompt_learning.run.model_train_name}/${prompt_learning.run.convert_name}/megatron_gpt.nemo # Restore lanugage model from pre-trained .nemo checkpoint
  tensor_model_parallel_size: 1
  pipeline_model_parallel_size: 1
```

##### 5.10.1.2. Slurm
<a id="markdown-slurm" name="slurm"></a>

Set configuration for a Slurm cluster in the `conf/cluster/bcm.yaml` file:

```yaml
partition: null
account: null
exclusive: True
gpus_per_task: 1
gpus_per_node: null
mem: 0
overcommit: False
job_name_prefix: "bignlp-"
```

**Example:**

To run only the prompt learning pipeline and not the data preparation, training, 
conversion or other pipelines set the `conf/config.yaml` file to:

```yaml
stages:
  - prompt_learning
```

then run:
```
python3 main.py
```

##### 5.10.1.3. Base Command Platform
<a id="markdown-base-command-platform" name="base-command-platform"></a>
In order to run the prompt learning script on Base Command Platform, set the
`cluster_type` parameter in `conf/config.yaml` to `bcp`. This can also be overriden
from the command line, using hydra. The evaluation script must be launched in a multi-node job.

To run the prompt learning pipeline to prompt-learn a 5B GPT-3 model converted checkpoint stored in 
`/mount/results/gpt3_5b/convert_nemo`, run:
```
python3 /opt/bignlp/bignlp-scripts/main.py prompt_learning=gpt3/squad \
stages=[prompt_learning] cluster_type=bcp \
bignlp_path=/opt/bignlp/bignlp-scripts data_dir=/mount/data base_results_dir=/mount/results \
prompt_learning.run.model_train_name=gpt3_5b \
prompt_learning.model.language_model_path=/mount/results/gpt3_5b/convert_nemo/results/megatron_gpt.nemo \
>> /results/prompt_learning_gpt3_log.txt 2>&1
```

The command above assumes you mounted the data workspace in `/mount/data`, and the results workspace in `/mount/results`. 
The stdout and stderr outputs will also be redirected to the `/results/prompt_learning_gpt3_log.txt` file, to be able to download the logs from NGC.
Any other parameter can also be added to the command to modify its behavior.

#### 5.10.2. T5 and mT5 Prompt Learning
<a id="markdown-t5-and-mt5-prompt-learning" name="t5-and-mt5-prompt-learning"></a>

The configuration used for the prompt learning needs to be defined in the
`conf/config.yaml` file by modifying the `prompt_learning` parameter, which specifies the
file to use for prompt learning purposes. The `prompt_learning` parameter must be included
in `stages` to run the prompt learning pipeline. To prompt learning on `squad` task, set
`prompt_learning` parameter to `t5/squad`, which can be found in `conf/prompt_learning/t5/squad.yaml` for T5 models
(or `mt5/squad`, which can be found in `conf/prompt_learning/mt5/squad.yaml` for mT5 models). 
The tool currently supports P-tuning technique only.

##### 5.10.2.1. Common
<a id="markdown-common" name="common"></a>
To specify the configuration for prompt learning, 
use all the `run` parameters to define the job specific config:
```yaml
run:
  name: ${.task_name}_${.model_train_name}
  time_limit: "04:00:00"
  dependency: "singleton"
  convert_name: convert_nemo
  model_train_name: t5_220m # or mt5_390m
  task_name: "squad"
  results_dir: ${base_results_dir}/${.model_train_name}/prompt_learning_${.task_name}
```

To specify which language model checkpoint to load and its definition, use the `model` parameter:

```yaml
model:
  language_model_path: ${base_results_dir}/${prompt_learning.run.model_train_name}/${prompt_learning.run.convert_name}/megatron_t5.nemo # or megatron_mt5.nemo
  tensor_model_parallel_size: 1
  pipeline_model_parallel_size: 1
```

##### 5.10.2.2. Slurm
<a id="markdown-slurm" name="slurm"></a>

Set configuration for a Slurm cluster in the `conf/cluster/bcm.yaml` file:

```yaml
partition: null
account: null
exclusive: True
gpus_per_task: 1
gpus_per_node: null
mem: 0
overcommit: False
job_name_prefix: "bignlp-"
```

**Example:**

To run only the prompt learning pipeline and not the data preparation, training, 
conversion or other pipelines set the `conf/config.yaml` file to:

```yaml
stages:
  - prompt_learning
```

then run:
```
python3 main.py
```

##### 5.10.2.3. Base Command Platform
<a id="markdown-base-command-platform" name="base-command-platform"></a>
In order to run the prompt learning script on Base Command Platform, set the
`cluster_type` parameter in `conf/config.yaml` to `bcp`. This can also be overriden
from the command line, using hydra. The evaluation script must be launched in a multi-node job.

To run the prompt learning pipeline to prompt-learn a 220M T5 model converted checkpoint stored in 
`/mount/results/t5_220m/convert_nemo`, run:
```
python3 /opt/bignlp/bignlp-scripts/main.py prompt_learning=t5/squad \
stages=[prompt_learning] cluster_type=bcp \
bignlp_path=/opt/bignlp/bignlp-scripts data_dir=/mount/data base_results_dir=/mount/results \
prompt_learning.run.model_train_name=t5_220m \
prompt_learning.model.language_model_path=/mount/results/t5_220m/convert_nemo/results/megatron_t5.nemo \
>> /results/prompt_learning_t5_log.txt 2>&1
```

The command above assumes you mounted the data workspace in `/mount/data`, and the results workspace in `/mount/results`. 
The stdout and stderr outputs will also be redirected to the `/results/prompt_learning_t5_log.txt` file, to be able to download the logs from NGC.
Any other parameter can also be added to the command to modify its behavior.

To run the prompt learning pipeline to prompt-learn a 390M mT5 model converted checkpoint stored in 
`/mount/results/mt5_390m/convert_nemo`, run:
```
python3 /opt/bignlp/bignlp-scripts/main.py prompt_learning=mt5/squad \
stages=[prompt_learning] cluster_type=bcp \
bignlp_path=/opt/bignlp/bignlp-scripts data_dir=/mount/data base_results_dir=/mount/results \
prompt_learning.run.model_train_name=mt5_390m \
prompt_learning.model.language_model_path=/mount/results/t5_220m/convert_nemo/results/megatron_mt5.nemo \
>> /results/prompt_learning_mt5_log.txt 2>&1
```

The command above assumes you mounted the data workspace in `/mount/data`, and the results workspace in `/mount/results`. 
The stdout and stderr outputs will also be redirected to the `/results/prompt_learning_mt5_log.txt` file, to be able to download the logs from NGC.
Any other parameter can also be added to the command to modify its behavior.

### 5.11. Model Evaluation
<a id="markdown-model-evaluation" name="model-evaluation"></a>

#### 5.11.1. GPT-3 Evaluation
<a id="markdown-gpt-3-evaluation" name="gpt-3-evaluation"></a>

We also provide a simple tool to help evaluate the trained checkpoints. You can
evaluate the capabilities of the GPT-3 model on the following ZeroShot
downstream evaluation tasks: `lambada`, `boolq`, `race`, `piqa`, `hellaswag`, `winogrande`,
`wikitext2`, and `wikitext103`.

The model evaluation must be performed using a training checkpoint (.ckpt format), not
a converted checkpoint (`.nemo` format).

The configuration used for the evaluation needs to be specified in the
`conf/config.yaml` file, specifying the `evaluation` parameter, which specifies the
file to use for evaluation purposes. The `evaluation` parameter must be included in `stages`
 to run the evaluation pipeline. The default value is set to
`gpt3/evaluate_all`, which can be found in `conf/evaluation/gpt3/evaluate_all.yaml`. The
parameters can be modified to adapt different evaluation tasks and checkpoints
in evaluation runs. For Base Command Platform, all these parameters should be overriden from the command line.

##### 5.11.1.1. Common
<a id="markdown-common" name="common"></a>
To specify the configuration for what tasks to run for evaluation, use the `run.tasks` parameter. 
And use all the `run` parameters to define the job specific config:
```yaml
run:
    name: ${.eval_name}_${.model_train_name}
    time_limit: "4:00:00"
    nodes: ${divide_ceil:${evaluation.model.model_parallel_size}, 8} # 8 gpus per node
    ntasks_per_node: ${divide_ceil:${evaluation.model.model_parallel_size}, ${.nodes}}
    eval_name: eval_all
    model_train_name: gpt3_5b
    train_dir: ${base_results_dir}/${.model_train_name}
    tasks: all_tasks    # supported: lambada, boolq, race, piqa, hellaswag, winogrande, wikitext2, wikitext103 OR all_tasks
    results_dir: ${base_results_dir}/${.model_train_name}/${.eval_name}
```

To specify which model checkpoint to load and its definition, use the `model` parameter:

```yaml
model:
    model_type: nemo-gpt3
    checkpoint_folder: ${evaluation.run.train_dir}/results/checkpoints
    checkpoint_name: latest # latest OR name pattern of a checkpoint (e.g. megatron_gpt-*last.ckpt)
    hparams_file: ${evaluation.run.train_dir}/results/hparams.yaml
    tensor_model_parallel_size: 2 #1 for 126m, 2 for 5b, 8 for 20b
    pipeline_model_parallel_size: 1
    model_parallel_size: ${multiply:${.tensor_model_parallel_size}, ${.pipeline_model_parallel_size}}
    precision: bf16 # must match training precision - 32, 16 or bf16
    eval_batch_size: 4
    vocab_file: ${data_dir}/bpe/vocab.json
    merge_file: ${data_dir}/bpe/merges.txt
```

##### 5.11.1.2. Slurm
<a id="markdown-slurm" name="slurm"></a>

Set configuration for a Slurm cluster in the `conf/cluster/bcm.yaml` file:

```yaml
partition: null
account: null
exclusive: True
gpus_per_task: null
gpus_per_node: 8
mem: 0
overcommit: False
job_name_prefix: "bignlp-"
```

**Example:**

To run only the evaluation pipeline and not the data preparation, training, 
conversion or inference pipelines set the `conf/config.yaml` file to:

```yaml
stages:
  - evaluation
```

then run:
```
python3 main.py
```

##### 5.11.1.3. Base Command Platform
<a id="markdown-base-command-platform" name="base-command-platform"></a>
In order to run the evaluation script on Base Command Platform, set the
`cluster_type` parameter in `conf/config.yaml` to `bcp`. This can also be overriden
from the command line, using hydra. The evaluation script must be launched in a multi-node job.

To run the evaluation pipeline to evaluate a 126M GPT-3 model checkpoint stored in 
`/mount/results/gpt3_126m/checkpoints`, run:
```
python3 /opt/bignlp/bignlp-scripts/main.py stages=[evaluation] \
 cluster_type=bcp bignlp_path=/opt/bignlp/bignlp-scripts data_dir=/mount/data/the_pile_gpt3 \
base_results_dir=/mount/results evaluation.model.vocab_file=/mount/data/bpe/vocab.json \
evaluation.model.merge_file=/mount/data/bpe/merges.txt evaluation.run.results_dir=/mount/results/gpt3_126m/evaluation \
evaluation.model.checkpoint_folder=/mount/results/gpt3_126m/results/checkpoints evaluation.model.eval_batch_size=16 \
evaluation.model.tensor_model_parallel_size=1 \
>> /results/eval_gpt3_log.txt 2>&1
```

The command above assumes you mounted the data workspace in `/mount/data`, and the results workspace in `/mount/results`. 
The stdout and stderr outputs will also be redirected to the `/results/eval_gpt3_log.txt` file, to be able to download the logs from NGC.
Any other parameter can also be added to the command to modify its behavior.


#### 5.11.2. T5 Evaluation
<a id="markdown-t5-evaluation" name="gpt-3-evaluation"></a>


On top of fine-tuned checkpoint, you can run the evaluation scripts to
evaluate the capabilities of the finetuned T5 model on SQuAD.
The model evaluation must be performed with a fine-tuned checkpoint in `.nemo` format.

The configuration used for the evaluation needs to be specified in the
`conf/config.yaml` file, specifying the `evaluation` parameter, which specifies the
file to use for evaluation purposes. The `evaluation` parameter must be included in `stages`
 to run the evaluation pipeline. The default value is set to
`t5/squad`, which can be found in `conf/evaluation/t5/squad.yaml`. The
parameters can be modified to adapt different evaluation tasks and checkpoints
in evaluation runs. For Base Command Platform, all these parameters should be overriden from the command line.


##### 5.11.2.1. Common
<a id="markdown-common" name="common"></a>
To specify the configuration for what tasks to run for evaluation, use the `run.task_name` parameter. 
And use all the `run` parameters to define the job specific config: 
```yaml
run:
    name: eval_${.task_name}_${.model_train_name}
    time_limit: "04:00:00"
    dependency: "singleton"
    model_train_name: t5_220m
    task_name: "squad"
    fine_tuning_results_dir: ${base_results_dir}/${.model_train_name}/${.task_name}
    results_dir: ${base_results_dir}/${.model_train_name}/${.task_name}_eval
```

To specify which fine-tuned checkpoint to load and its definition, use the `model` parameter:

```yaml
model:
    restore_from_path: ${evaluation.run.fine_tuning_results_dir}/checkpoints/megatron_t5_glue.nemo # Path to a finetuned T5 .nemo file
    tensor_model_parallel_size: 1
    pipeline_model_parallel_size: 1
```

##### 5.11.2.2. Slurm
<a id="markdown-slurm" name="slurm"></a>

Set configuration for a Slurm cluster in the `conf/cluster/bcm.yaml` file:

```yaml
partition: null
account: null
exclusive: True
gpus_per_task: null
gpus_per_node: 8
mem: 0
overcommit: False
job_name_prefix: "bignlp-"
```

**Example:**

To run only the evaluation pipeline and not the data preparation, training, 
conversion or inference pipelines set the `conf/config.yaml` file to:

```yaml
stages:
  - evaluation
```

then run:
```
python3 main.py
```

##### 5.11.2.3. Base Command Platform
<a id="markdown-base-command-platform" name="base-command-platform"></a>
In order to run the evaluation script on Base Command Platform for T5 models, set the
`cluster_type` parameter in `conf/config.yaml` to `bcp`. This can also be overriden
from the command line, using hydra. The evaluation script must be launched in a multi-node job.

To run the evaluation pipeline to evaluate a 220M T5 model which has been fine-tuned
on `squad` task and checkpoint stored in `/mount/results/t5_220m/squad/results/checkpoints`, run:
```
python3 /opt/bignlp/bignlp-scripts/main.py evaluation=t5/squad \
stages=[evaluation] \
 cluster_type=bcp bignlp_path=/opt/bignlp/bignlp-scripts data_dir=/mount/data \
base_results_dir=/mount/results evaluation.run.model_train_name=t5_220m \
evaluation.model.restore_from_path=/mount/results/t5_220m/squad/results/checkpoints/megatron_t5_glue.nemo \
>> /results/eval_t5_log.txt 2>&1
```

The command above assumes you mounted the data workspace in `/mount/data`, and the results workspace in `/mount/results`. 
The stdout and stderr outputs will also be redirected to the `/results/eval_t5_log.txt` file, to be able to download the logs from NGC.
Any other parameter can also be added to the command to modify its behavior.


#### 5.11.3. mT5 Evaluation
<a id="markdown-mt5-evaluation" name="mt5-evaluation"></a>


On top of fine-tuned checkpoint, you can run the evaluation scripts to
evaluate the capabilities of the finetuned mT5 model on the following 
downstream evaluation tasks: `xquad`. Usually the task of fine-tuning and evaluation
should be the same.

The model evaluation must be performed with a fine-tuned checkpoint in `.nemo` format.

The configuration used for the evaluation needs to be specified in the
`conf/config.yaml` file, specifying the `evaluation` parameter, which specifies the
file to use for evaluation purposes. The `evaluation` parameter must be included in `stages`
 to run the evaluation pipeline. The default value is set to
`mt5/xquad`, which can be found in `conf/evaluation/mt5/xquad.yaml`. The
parameters can be modified to adapt different evaluation tasks and checkpoints
in evaluation runs. For Base Command Platform, all these parameters should be overriden from the command line.


##### 5.11.3.1. Common
<a id="markdown-common" name="common"></a>
To specify the configuration for what tasks to run for evaluation, use the `run.task_name` parameter. 
And use all the `run` parameters to define the job specific config: 
```yaml
run:
    name: eval_${.task_name}_${.model_train_name}
    time_limit: "04:00:00"
    dependency: "singleton"
    model_train_name: mt5_390m
    task_name: "xquad"
    fine_tuning_results_dir: ${base_results_dir}/${.model_train_name}/${.task_name}
    results_dir: ${base_results_dir}/${.model_train_name}/${.task_name}_eval
```

To specify which fine-tuned checkpoint to load and its definition, use the `model` parameter:

```yaml
model:
    restore_from_path: ${evaluation.run.fine_tuning_results_dir}/checkpoints/megatron_mt5_xquad.nemo # Path to a finetuned T5 .nemo file
    tensor_model_parallel_size: 1
    pipeline_model_parallel_size: 1
```

##### 5.11.3.2. Slurm
<a id="markdown-slurm" name="slurm"></a>

Set configuration for a Slurm cluster in the `conf/cluster/bcm.yaml` file:

```yaml
partition: null
account: null
exclusive: True
gpus_per_task: null
gpus_per_node: 8
mem: 0
overcommit: False
job_name_prefix: "bignlp-"
```

**Example:**

To run only the evaluation pipeline and not the data preparation, training, 
conversion or inference pipelines set the `conf/config.yaml` file to:

```yaml
stages:
  - evaluation
```

then run:
```
python3 main.py
```

##### 5.11.3.3. Base Command Platform
<a id="markdown-base-command-platform" name="base-command-platform"></a>
In order to run the evaluation script on Base Command Platform for mT5 models, set the
`cluster_type` parameter in `conf/config.yaml` to `bcp`. This can also be overridden
from the command line, using hydra. The evaluation script must be launched in a multi-node job.

To run the evaluation pipeline to evaluate a 390M mT5 model which has been fine-tuned
on `xquad` task and checkpoint stored in `/mount/results/mt5_390m/xquad/results/checkpoints`, run:
```
python3 /opt/bignlp/bignlp-scripts/main.py evaluation=mt5/xquad \
stages=[evaluation] cluster_type=bcp bignlp_path=/opt/bignlp/bignlp-scripts data_dir=/mount/data \
base_results_dir=/mount/results evaluation.run.model_train_name=mt5_390m \
evaluation.model.restore_from_path=/mount/results/mt5_390m/xquad/results/checkpoints/megatron_mt5_xquad.nemo \
>> /results/eval_mt5_log.txt 2>&1
```

The command above assumes you mounted the data workspace in `/mount/data`, and the results workspace in `/mount/results`. 
The stdout and stderr outputs will also be redirected to the `/results/eval_mt5_log.txt` file, to be able to download the logs from NGC.
Any other parameter can also be added to the command to modify its behavior.


#### 5.11.4. Prompt Learnt GPT-3 Evaluation
<a id="markdown-prompt-learnt-gpt-3-evaluation" name="prompt-learnt-gpt-3-evaluation"></a>

We also provide a simple tool to help evaluate the prompt learnt GPT-3 checkpoints. You can
evaluate the capabilities of the prompt learnt GPT-3 model on a customized prompt learning test dataset.
We provide an example to evaluate our checkpoint, which went through prompt learning on SQuAD v2.0,
on the SQuAD v2.0 test dataset created in prompt learning step.

The configuration used for the evaluation needs to be defined in the
`conf/config.yaml` file by modifying the `evaluation` parameter, which specifies the
file to be used for evaluation purposes. The `evaluation` parameter must be included in `stages`
 to run the evaluation pipeline. The value should be set to
`prompt_gpt3/squad.yaml`, which can be found in `conf/evaluation/prompt_gpt3/squad.yaml`. The
parameters can be modified to adapt different evaluation tasks and checkpoints
in evaluation runs. For Base Command Platform, all these parameters should be overridden from the command line.

##### 5.11.4.1. Common
<a id="markdown-common" name="common"></a>
To specify the configuration, use all the `run` parameters to define the job specific config. (
`run.tasks` has to be set to `prompt` to run evaluation on prompt learning test tasks):
```yaml
run:
  name: ${.eval_name}_${.model_train_name}
  time_limit: "4:00:00"
  nodes: ${divide_ceil:${evaluation.model.model_parallel_size}, 8} # 8 gpus per node
  ntasks_per_node: ${divide_ceil:${evaluation.model.model_parallel_size}, ${.nodes}}
  eval_name: eval_prompt_squad
  model_train_name: gpt3_5b
  tasks: "prompt" # general prompt task
  prompt_learn_dir: ${base_results_dir}/${.model_train_name}/prompt_learning_squad # assume prompt learning was on squad task
  results_dir: ${base_results_dir}/${.model_train_name}/${.eval_name}
```

To specify which model checkpoint to load and which prompt learning test dataset to evaluate, 
use the `model` parameter:

```yaml
model:
  model_type: nemo-gpt3-prompt
  nemo_model: ${evaluation.run.prompt_learn_dir}/megatron_gpt_prompt.nemo
  tensor_model_parallel_size: 2 #1 for 126m, 2 for 5b, 8 for 20b
  pipeline_model_parallel_size: 1
  model_parallel_size: ${multiply:${.tensor_model_parallel_size}, ${.pipeline_model_parallel_size}}
  precision: bf16 # must match training precision - 32, 16 or bf16
  eval_batch_size: 4
  prompt_dataset_paths: ${data_dir}/prompt_data/v1.1/squad_val.jsonl
  disable_special_tokens: False # Whether to disable virtual tokens in prompt model evaluation. This is equivalent to evaluate without prompt-/p-tuning.
```

##### 5.11.4.2. Slurm
<a id="markdown-slurm" name="slurm"></a>

Set configuration for a Slurm cluster in the `conf/cluster/bcm.yaml` file:

```yaml
partition: null
account: null
exclusive: True
gpus_per_task: 1
gpus_per_node: null
mem: 0
overcommit: False
job_name_prefix: "bignlp-"
```

**Example:**

To run only the evaluation pipeline and not the data preparation, training, 
conversion or inference pipelines set the `conf/config.yaml` file to:

```yaml
stages:
  - evaluation
```

then run:
```
python3 main.py
```

##### 5.11.4.3. Base Command Platform
<a id="markdown-base-command-platform" name="base-command-platform"></a>
In order to run the evaluation script on Base Command Platform, set the
`cluster_type` parameter in `conf/config.yaml` to `bcp`. This can also be overriden
from the command line, using hydra. The evaluation script must be launched in a multi-node job.

To run the evaluation pipeline to evaluate a prompt learnt 5B GPT-3 model checkpoint stored in 
`/mount/results/gpt3_5b/checkpoints`, run:
```
python3 /opt/bignlp/bignlp-scripts/main.py stages=[evaluation] \
 cluster_type=bcp bignlp_path=/opt/bignlp/bignlp-scripts data_dir=/mount/data \
base_results_dir=/mount/results evaluation.run.results_dir=/mount/results/gpt3_5b/eval_prompt_squad \
evaluation.model.nemo_model=/mount/results/gpt3_5b/prompt_learning_squad/results/megatron_gpt_prompt.nemo \
evaluation.model.nemo_model=4 evaluation.model.tensor_model_parallel_size=2 \
>> /results/eval_prompt_gpt3_log.txt 2>&1
```

The command above assumes you mounted the data workspace in `/mount/data`, and the results workspace in `/mount/results`. 
The stdout and stderr outputs will also be redirected to the `/results/eval_prompt_gpt3_log.txt` file, to be able to download the logs from NGC.
Any other parameter can also be added to the command to modify its behavior.


#### 5.11.5. Prompt Learnt T5 and mT5 Evaluation
<a id="markdown-prompt-learnt-t5-and-mt5-evaluation" name="prompt-learnt-t5-and-mt5-evaluation"></a>

We also provide a simple tool to help evaluate the prompt learnt T5 or mT5 checkpoints. You can
evaluate the capabilities of the prompt learnt models on a customized prompt learning test dataset.
We provide an example to evaluate our checkpoint, which went through prompt learning on SQuAD v2.0,
on the SQuAD v2.0 test dataset created in prompt learning step.

The configuration used for the evaluation needs to be defined in the
`conf/config.yaml` file by modifying the `evaluation` parameter, which specifies the
file to use for evaluation purposes. The `evaluation` parameter must be included in `stages`
 to run the evaluation pipeline. The value should be set to
`prompt_t5/squad.yaml`, which can be found in `conf/evaluation/prompt_t5/squad.yaml` for T5 models (or 
`prompt_mt5/squad.yaml`, which can be found in `conf/evaluation/prompt_mt5/squad.yaml` for mT5 models). The
parameters can be modified to adapt different evaluation tasks and checkpoints
in evaluation runs. For Base Command Platform, all these parameters should be overridden from the command line.

##### 5.11.5.1. Common
<a id="markdown-common" name="common"></a>
To specify the configuration, use all the `run` parameters to define the job specific config (
`run.tasks` has to be set to `prompt` to run evaluation on prompt learning test tasks):
```yaml
run:
  name: eval_${.task_name}_${.model_train_name}
  time_limit: "04:00:00"
  dependency: "singleton"
  model_train_name: t5_220m # or mt5_390m
  task_name: "squad"
  prompt_learning_dir: ${base_results_dir}/${.model_train_name}/prompt_learning_squad # assume prompt learning was on squad task
  results_dir: ${base_results_dir}/${.model_train_name}/${.task_name}_eval
```

To specify which model checkpoint to load and which prompt learning test dataset to evaluate, 
use the following parameters:

```yaml
data:
  test_ds:
    - ${data_dir}/prompt_data/squad-v2.0/squad_test.jsonl
  num_workers: 4
  global_batch_size: 16
  micro_batch_size: 16
tensor_model_parallel_size: 1
pipeline_model_parallel_size: 1
pipeline_model_parallel_split_rank: ${divide_floor:${.pipeline_model_parallel_size}, 2}
model_parallel_size: ${multiply:${.tensor_model_parallel_size}, ${.pipeline_model_parallel_size}}
pretrained_language_model_file: ${base_results_dir}/${evaluation.run.model_train_name}/convert_nemo/results/megatron_t5.nemo  # or megatron_mt5.nemo
virtual_prompt_model_file: ${evaluation.run.prompt_learning_dir}/results/megatron_t5_prompt.nemo # or megatron_mt5_prompt.nemo
```

##### 5.11.5.2. Slurm
<a id="markdown-slurm" name="slurm"></a>

Set configuration for a Slurm cluster in the `conf/cluster/bcm.yaml` file:

```yaml
partition: null
account: null
exclusive: True
gpus_per_task: 1
gpus_per_node: null
mem: 0
overcommit: False
job_name_prefix: "bignlp-"
```

**Example:**

To run only the evaluation pipeline and not the data preparation, training, 
conversion or inference pipelines set the `conf/config.yaml` file to:

```yaml
stages:
  - evaluation
```

then run:
```
python3 main.py
```

##### 5.11.5.3. Base Command Platform
<a id="markdown-base-command-platform" name="base-command-platform"></a>
In order to run the evaluation script on Base Command Platform, set the
`cluster_type` parameter in `conf/config.yaml` to `bcp`. This can also be overriden
from the command line, using hydra. The evaluation script must be launched in a multi-node job.

To run the evaluation pipeline to evaluate a prompt learnt 220M T5 model checkpoint stored in 
`/mount/results/t5_220m/prompt_learning_squad`, run:
```
python3 /opt/bignlp/bignlp-scripts/main.py stages=[evaluation] \
 cluster_type=bcp bignlp_path=/opt/bignlp/bignlp-scripts data_dir=/mount/data \
base_results_dir=/mount/results evaluation.run.results_dir=/mount/results/t5_220m/eval_prompt_squad \
evaluation.model.virtual_prompt_model_file=/mount/results/t5_220m/prompt_learning_squad/results/megatron_t5_prompt.nemo \
>> /results/eval_prompt_t5_log.txt 2>&1
```
The command above assumes you mounted the data workspace in `/mount/data`, and the results workspace in `/mount/results`. 
The stdout and stderr outputs will also be redirected to the `/results/eval_prompt_t5_log.txt` file, to be able to download the logs from NGC.
Any other parameter can also be added to the command to modify its behavior.

To run the evaluation pipeline to evaluate a prompt learnt 390M mT5 model checkpoint stored in 
`/mount/results/mt5_390m/prompt_learning_squad`, run:
```
python3 /opt/bignlp/bignlp-scripts/main.py stages=[evaluation] \
 cluster_type=bcp bignlp_path=/opt/bignlp/bignlp-scripts data_dir=/mount/data \
base_results_dir=/mount/results evaluation.run.results_dir=/mount/results/mt5_390m/eval_prompt_squad \
evaluation.model.virtual_prompt_model_file=/mount/results/mt5_390m/prompt_learning_squad/results/megatron_mt5_prompt.nemo \
>> /results/eval_prompt_mt5_log.txt 2>&1
```
The command above assumes you mounted the data workspace in `/mount/data`, and the results workspace in `/mount/results`. 
The stdout and stderr outputs will also be redirected to the `/results/eval_prompt_mt5_log.txt` file, to be able to download the logs from NGC.
Any other parameter can also be added to the command to modify its behavior.

### 5.12. Model Export
<a id="markdown-model-export" name="model-export"></a>

We also provide a tool to enable deployment of the BigNLP model on the NVIDIA Triton
Inference Server with FasterTransformer Backend.

The export supports only GPT-3. You can checkout T5 and mT5 support
in FasterTransformer repository but it is limited to older versions of
NeMo and Megatron-LM.

#### 5.12.1. GPT-3 Export
<a id="markdown-gpt-3-export" name="gpt-3-export"></a>

GPT-3 model is evaluated with `lambada` task which results can be compared with results from evaluation stage.

The configuration used for the export needs to be specified in the
`conf/config.yaml` file, specifying the `export` parameter, which specifies the
file to use for export purposes. The `export` parameter must be inclueded in `stages`
to run the training pipeline export stage. The default value is set to
`gpt3/export_gpt3`, which can be found in `conf/export/gpt3/export_gpt3.yaml`. The
parameters can be modified to adapt different export and set of tests run on prepared Triton Model Repository.
For Base Command Platform, all these parameters should be overridden from the command line.

##### 5.12.1.1. Common
<a id="markdown-common" name="common"></a>
Also the other `run` parameters might be used to define the job specific config:
```yaml
run:
  name: export_${.model_train_name}
  time_limit: "2:00:00"
  model_train_name: "gpt3_5b"
  training_dir: ${base_results_dir}/${.model_train_name}
  config_summary: tp${export.model.tensor_model_parallel_size}_pp${export.triton_deployment.pipeline_model_parallel_size}_${export.model.weight_data_type}_${export.triton_deployment.data_type}
  results_dir: ${base_results_dir}/${.model_train_name}/export_${.config_summary}
  model_type: "gpt3"
```

To specify which trained model checkpoint to use as source model
and parameters of conversion to the FasterTransformer format, use the `model` parameter:

```yaml
model:
  checkpoint_path: ${export.run.training_dir}/checkpoints
  # FT checkpoint will be saved in ${.triton_model_dir}/1/${.tensor_model_parallel_size}-gpu
  tensor_model_parallel_size: 8
  weight_data_type: fp16   # fp32|fp16
  processes: 16
  load_checkpoints_to_cpu: False
```

To specify the NVIDIA Triton Inference Server 
[model directory](https://github.com/triton-inference-server/server/blob/main/docs/model_repository.md#repository-layout) and
[FasterTransformer backend](https://github.com/triton-inference-server/fastertransformer_backend/blob/main/docs/gpt_guide.md#how-to-set-the-model-configuration) parameters, 
use the `triton_deployment` parameter.

```yaml
triton_deployment:
  triton_model_dir: ${export.run.results_dir}/model_repo/${export.run.model_train_name}
  max_batch_size: 1
  pipeline_model_parallel_size: 1
  int8_mode: False
  enable_custom_all_reduce: False
  data_type: fp16  # fp32|fp16|bf16
```

To configure accuracy test performed locally on converted FasterTransformer model use `accuracy` parameter:

```yaml
accuracy:
  enabled: True  # enable accuracy test
  ntasks_per_node: 8  # usually should be number of available gpus per node
  runtime_config_ini_path: ${export.run.results_dir}/ft_runtime.ini
  test_data: ${export.run.results_dir}/lambada_test.jsonl
  output_path: ${export.run.results_dir}/eval_output.json
  batch_size: 64
  runtime:
    max_seq_len: 512
    beam_width: 1
    sampling_top_k: 1
    sampling_top_p: 0
```

To configure benchmark test performed on model deployed on NVIDIA Triton Inference Server use `benchmark` parameter:

```yaml
benchmark:
  enabled: True
  input_len: 60
  output_len: 20
  batch_sizes: [1, 2, 4, 8, 16, 32, 64, 128, 256]
  triton_wait_time: 300
```

##### 5.12.1.2. Slurm
<a id="markdown-slurm" name="slurm"></a>

Set configuration for a Slurm cluster in the `conf/cluster/bcm.yaml` file:

```yaml
partition: null
account: null
exclusive: True
gpus_per_task: null
gpus_per_node: 8
mem: 0
overcommit: False
job_name_prefix: "bignlp-"
```

**Example:**

To run only the export pipeline, include `export` under `stages` in the `conf/config.yaml`:

```yaml
stages:
  - export
```

then run:
```
python3 main.py
```

##### 5.12.1.3. Base Command Platform
<a id="markdown-base-command-platform" name="base-command-platform"></a>
In order to run the export stage on Base Command Platform, set the
`cluster_type` parameter in `conf/config.yaml` to `bcp`. This can also be overridden
from the command line, using hydra. The export scripts must be launched in a multi-node job.

To run the export pipeline to evaluate a 126M GPT-3 model checkpoint stored in 
`/mount/results/gpt3_126m/checkpoints`, run:
```
python3 /opt/bignlp/bignlp-scripts/main.py \
stages=[export] \
cluster_type=bcp bignlp_path=/opt/bignlp/bignlp-scripts data_dir=/mount/data/the_pile_gpt3 \
base_results_dir=/mount/results \
export.run.model_train_name=gpt3_126m \
export.model.tensor_model_parallel_size=2 \
export.triton_deployment.pipeline_model_parallel_size=1 \
>> /results/export_gpt3_log.txt 2>&1
```

The command above assumes you mounted the data workspace in `/mount/data`, and the results workspace in `/mount/results`. 
The stdout and stderr outputs will also be redirected to the `/results/export_gpt3_log.txt` file, to be able to download the logs from NGC.
Any other parameter can also be added to the command to modify its behavior.


## 6. Deploying the BigNLP Model

This section describes the deployment of the BigNLP model on the NVIDIA Triton
Inference Server with FasterTransformer Backend on both single and multiple
node environments.    NVIDIA Triton Inference Server supports many inference
scenarios, of which two most important are:
* Offline inference scenario - with a goal to maximize throughput regardless
    of the latency, usually achieved with increasing batch size and using server
    static batching feature.
* Online inference scenario - with a goal to maximize throughput within a given
    latency budget, usually achieved with small batch sizes and increasing
    concurrency requests to the server, using dynamic batching feature.


### 6.1. Run NVIDIA Triton Server with Generated Model Repository
<a id="markdown-run-nvidia-triton-server-with-selected-model-repository"
name="run-nvidia-triton-server-with-selected-model-repository"></a>

The inputs:
* NVIDIA Triton model repository with FasterTransformer checkpoint
     ready for inference at production.
* Docker image with NVIDIA Triton and FasterTransformer backend.

The outputs:
* Running NVIDIA Triton model instance serving model in cluster.

To run at slurm FasterTransformer backend, do the following:
```sh
srun \
     --nodes=<NUMBER OF NODES>\
     --partition=<SLURM PARITION>\
     --mpi <MPI MODE>\
     --container-image <BIGNLP INFERENCE CONTAINER>\
     --container-mounts <TRITON MODEL REPOSITORY>:<TRITON MODEL REPOSITORY> \
     bash -c "export CUDA_VISIBLE_DEVICES=<LIST OF CUDA DEVICES> && tritonserver --model-repository <TRITON MODEL REPOSITORY>"

```

Parameters:
* `NUMBER OF NODES`: Number of machines in cluster, which should be used to run inference.
* `SLURM PARTITION`: Slurm partition with DGX machines for inference.
* `MPI MODE`: FasterTransformer uses MPI for interprocess communication like `pmix` library.
* `BIGNLP INFERENCE CONTAINER`: Separate docker container streamlined for just inference.
* `TRITON MODEL REPOSITORY`: Triton model repository created by FasterTransformer export stage.
* `LIST OF CUDA DEVICES`: List of CUDA devices, which should be used by inference like `0,1,2,3`.

When you run inference, then number of machines and GPUs must match configuration
set during FasterTransformer export. You set tensor parallel (TP) and pipeline
parallel configuration (PP). This created wight files divided between GPUs and machines.
A tensor parallel configuration determines how many GPUs are used to process
one transformer layer. If you set TP to 16 but your cluster contains just 8 GPU
machines, then you need 2 nodes to run inference. FasterTransformer consumes all GPUs
accessible to Triton process. If you set TP to 4 but your machines contain 8 GPUs,
then you must hide some GPUs from the process. An environment variable
`CUDA_VISIVLE_DEVICES` can be used to list devices accessible to CUDA library
for a process, so you can use it to limit number of GPUs used by Triton instance.
The example configuration for 126m can't be run with tensor parallel set to 8
because head number in transformer layer must be divisible by tensor parallel
value.

Table below contains example configurations for DGX 8 GPU machines:

| TP   | PP   | #GPUs | #Nodes | CUDA DEVICES       |
| ---- | ---- | ----- | ------ | ------------------ |
| 1    | 1    | 1     | 1      | 0                  |
| 2    | 1    | 2     | 1      | 0,1                |
| 4    | 1    | 4     | 1      | 0,1,2,3            |
| 8    | 1    | 8     | 1      | Not necessary      |
| 8    | 2    | 16    | 2      | Not necessary      |
| 16   | 1    | 16    | 2      | Not necessary      |
| 8    | 3    | 24    | 3      | Not necessary      |
| 8    | 4    | 32    | 4      | Not necessary      |
| 16   | 2    | 32    | 4      | Not necessary      |



The script saves NVIDIA Triton logs so you can verify what happens when
FasterTransformer loads a checkpoint. The command above starts the server, so
that users can test it with other tools created later. You can use this
script to demo inference. The job does not stop on its own, if you don't stop it
manually, it will stop when the time limit is reached on the cluster.

FasterTransformer backend ignores missing files for weights and uses random
tensors in such a scenario. You should make sure that your NVIDIA Triton
instance is serving requests with real weights by inspecting logs.


If you notice warning about missing files, you should double check your model:

```
[WARNING] file /triton-model-repository/model_name/1/1-gpu/model.wpe.bin cannot be opened, loading model fails!
[WARNING] file /triton-model-repository/model_name/1/1-gpu/model.wte.bin cannot be opened, loading model fails!
[WARNING] file /triton-model-repository/model_name/1/1-gpu/model.final_layernorm.bias.bin cannot be opened, loading model fails!
[WARNING] file /triton-model-repository/model_name/1/1-gpu/model.final_layernorm.weight.bin cannot be opened, loading model fails!
```

## 6.2. GPT-3 text generation with ensemble

FasterTransformer for GPT-3 implements a part of whole text generation application.

An
[ensemble](https://github.com/triton-inference-server/server/blob/main/docs/architecture.md#ensemble-models)
model represents a pipeline of models and the connection of input
and output tensors between those models. Ensemble models are intended to be used
to encapsulate a procedure that involves multiple models, such as
"data preprocessing -> inference -> data postprocessing".
Using ensemble models for this purpose can avoid the overhead of
transferring intermediate tensors and minimize the number of requests
that must be sent to Triton.


A text generation example for GPT is implemented as ensemble example:
[gpt](https://github.com/triton-inference-server/fastertransformer_backend/tree/main/all_models/gpt)
folder. This example contains four folders:
* `ensemble`: ensemble definition folder.
* `fastertransformer`: FasterTransformer backend folder.
* `postprocessing`: Detokeniser to generate text.
* `preprocessing`: Tokenizer to translate text into token IDs.

You should replace your `fastertransformer` folder with model store generated
by FasterTransformer export described above. The ensemble expects a `model name`
to be `fastertransformer` so make sure that your generated configuration uses
such `model name`.

The inference container doesn't contain PyTorch so you need to install dependencies
for ensemble. You can start you compute node for Triton in interactive mode to access terminal directly.


Inside machine running container for Triton Inference server install PyTorch and regex packages:

```
pip install torch regex

```

Execute Triton inference server like described above in point 6.1. You can demonize process.

```
CUDA_VISIBLE_DEVICES=0 mpirun -n 1 --allow-run-as-root tritonserver --model-store /your/folders/fastertransformer_backend/all_models/gpt &
```

Install Triton client:

```
pip install tritonclient[all]
```
Execute `end_to_end_test.py` example:

```
python3 /your/folders/fastertransformer_backend/tools/end_to_end_test.py
```

The `end_to_end_test.py` script contains a string examples, which you can replace with your text.



## 6.3. UL2 checkpoints deployment

You can deploy UL2 T5 checkpoints using
[readme](https://github.com/NVIDIA/FasterTransformer/blob/main/docs/t5_guide.md#running-ul2-on-fastertransformer-pytorch-op)
created by FasterTransformer.

You can use huggingface t5 conversion script see below:

```
python3 FasterTransformer/examples/pytorch/t5/utils/huggingface_t5_ckpt_convert.py \
        -in_file <UL2 checkpoint folder from training> \
        -saved_dir <FasterTransformer destination folder> \
        -inference_tensor_para_size <tensor parallel size> \
        -weight_data_type <data type>
```

Triton FasterTransformer backend repo contains configuration example [config.pbtxt](https://github.com/triton-inference-server/fastertransformer_backend/blob/main/all_models/t5/fastertransformer/config.pbtxt).

You can use Triton configuration script
[prepare\_triton\_model\_config.py](./bignlp/collections/export_scripts/prepare_triton_model_config.py)
to modify config.pbtxt to match
configuration of your UL2 checkpoint and your cluster configuration.




## 7. Performance
<a id="markdown-performance" name="performance"></a>

### 7.1. GPT-3 Results
<a id="markdown-gpt-3-results" name="gpt-3-results"></a>

#### 7.1.1. Training Accuracy Results
Training Accuracy: NVIDIA DGX SuperPOD (8 x 8 x A100 80GB for 126M GPT-3 Model; 16 x 8 x A100 80GB for 5B GPT-3 Model)

We evaluated the 126M parameter and 5B parameter models on 8 different language
tasks. The results can be found in the table below. All the tasks are provided
as part of the evaluation harness, so the user can evaluate any `.nemo`
checkpoint file on all these tasks.

|Task                            |Metric                        | 126M                         | 5B                             |
| ---------------- | ---------------- | ---------------- | ---------------- |
|Lambada                     |Accuracy                    | 38.70%                     | 68.93%                     |
|                                    |PPL                             | 25.8                         | 4.22                         |
|Boolq                         |Accuracy                    | 56.94%                     | 65.29%                     |
|Race                            |Accuracy                    | 28.71%                     | 38.66%                     |
|                                    |Accuracy Norm         | 34.74%                     | 41.62%                     |
|Piqa                            |Accuracy                    | 61.21%                     | 73.88%                     |
|                                    |Accuracy Norm         | 61.97%                     | 75.40%                     |
|Hellaswag                 |Accuracy                    | 28.48%                     | 46.45%                     |
|                                    |Accuracy Norm         | 29.54%                     | 60.85%                     |
|Winogrande                |Accuracy                    | 50.43%                     | 60.77%                     |
|Wikitext2                 |Word PPL                    | 31.35                        | 12.36                        |
|                                    |Byte PPL                    | 1.9                            | 1.6                            |
|                                    |Bits per Byte PPL | 0.64                         | 0.47                         |
|Wikitext103             |Word PPL                    | 31.35                        | 12.36                        |
|                                    |Byte PPL                    | 1.9                            | 1.6                            |
|                                    |Bits per Byte PPL | 0.64                         | 0.47                         |

Training the 5B GPT-3 model to convergence takes 6.5 days, and the loss curve can be seen in the figure below:

<img src="img/5B_GPT_3_loss_final.svg"/>

The table below shows the converged training loss, the throughput, and the
total time to train for the 5B GPT-3 model, using a given number of GPUs and a
given Global Batch Size (GBS).

| \#GPUs | GBS    | Seq Length | \#Tokens | Loss    | Throughput (Tokens/sec) | Time to Train (days) |
| ------ | ---- | ---------- | -------- | ----- | ----------------------- | -------------------- |
| 160    | 1440 | 2048       | 300B     | 1.685 | 726,384                 | 4.8                  |


#### 7.1.2. Training Performance Results
<a id="markdown-training-performance-results" name="training-performance-results"></a>
Training performance: 
 - NVIDIA DGX SuperPOD (16 x 8 x A100 80GB for 5B GPT-3 model)
 - NVIDIA DGX SuperPODs (128 x 8 x A100 80GB for 175B GPT-3 model)

We measured the throughput of training 5B and 175B parameter GPT-3 models on 
different numbers of DGX nodes, and we achieved near-linear
scaling. For example, when scaling from 1 node to 32 nodes with a 5B model, we achieve a 28.73x
speed-up. When scaling from 8 nodes to 128 (16x more nodes) nodes with a 175B model, we achieve 14.62x speed-up.
The tables and charts below show the performance results.

|      |                                 |        |        |        | Nodes  |        |         |
| ---- | ------------------------------- | ------ | ------ | ------ | ------ | ------ | ------- |
|      |                                 | 1      | 2      | 4      | 8      | 16     | 32      |
|      | Tokens per Second               | 40345  | 79815  | 161754 | 312774 | 659481 | 1159288 |
| 5B   | Perfect Linear Scaling (Tokens) | 40345  | 80690  | 161380 | 322760 | 645520 | 1291040 |
|      | Speed-up                        | 1x     | 1.98x  | 4.01x  | 7.75x  | 16.35x | 28.73x  |

<img src="img/5B_GPT_3_throughput.svg"/>

|      |                                 |        | Nodes  |        |       |        |
| ---- | ------------------------------- | ------ | ------ | ------ | ----- | ------ |
|      |                                 | 8      | 16     | 32     | 64    | 128    |
|      | Tokens per Second               | 7500   | 14950  | 29537  | 58211 | 109684 |
| 175B | Perfect Linear Scaling (Tokens) | 7500   | 15000  | 30000  | 60000 | 120000 |
|      | Speed-up                        | 1x     | 1.99x  | 3.94x  | 7.76x | 14.62x |

<img src="img/175B_GPT_3_throughput.svg"/>

#### 7.1.3. Inference Performance
<a id="markdown-inference-performance" name="inference-performance"></a>

Inference performance was measured for NVIDIA DGX SuperPOD (1 x 8 x A100 80GB).

Inference parameters:
* batch size: 1
* input tokens length: 60
* output tokens length: 20

<img src="img/infer_model_size_gpt3.svg"/>

| GPT Model size | Average latency [ms]           | TP | PP | GPUs |
|----------------|--------------------------------|----|----|------|
| 5B             |                             87 |  8 |  4 |   32 |
| 20B            |                            202 |  8 |  4 |   32 |
| 175B           |                            893 |  8 |  4 |   32 |
| 530B           |                            977 | 32 |  1 |   32 |

### 7.2. T5 Results
<a id="markdown-t5-results" name="t5-results"></a>

#### 7.2.1. Training Accuracy Results

The user can also prompt-learn on top of any `.nemo` trained checkpoint file on `SQuAD` task mentioned in T5 prompt-learning section.
The results can be found in the table below.

| Task   | Metric      | 220M  | 3B    |
|--------|-------------|-------|-------|
| SQuAD  | Exact Match | 74.20 | 78.52 |
| SQuAD  | F1          | 84.54 | 87.17 |

Training the 220M T5 model to convergence takes 4 days, and the loss curve can be seen in the figure below:

<img src="img/220M_T5_loss_final.svg"/>

The table below shows the converged training loss, the throughput, and the
total time to train for the 220M T5 model, using a given number of GPUs and a
given Global Batch Size (GBS).

| \#GPUs | GBS    | Seq Length | \#Tokens | Loss    | Throughput (Tokens/sec) | Time to Train (days) |
|--------|------|------------|----------|-------|-------------------------|----------------------|
| 32         | 2048 | 512                | 1T             | 1.501 | 3,273,728                             | 4                                        |


Training the 3B T5 model to convergence takes 11 days, and the loss curve of a fully trained model can be seen in the figure below:

<img src="img/3B_T5_loss_100percent.svg"/>

The table below shows the converged training loss, the throughput, and the
total time to train for the 3B T5 model, using a given number of GPUs and a
given Global Batch Size (GBS).

| \#GPUs | GBS    | Seq Length | \#Tokens | Loss  | Throughput (Tokens/sec) | Time to Train (days) |
|--------|------|------------|----------|--------------------|-------------------------|----------------------|
| 160        | 2160 | 512                | 1T             | 1.147                            | 1,395,131                             | 11                                     |



#### 7.2.2. Training Performance Results
<a id="markdown-training-performance-results" name="training-performance-results"></a>
Training Performance: NVIDIA DGX SuperPOD (20 x 8 x A100 80GB for 3B T5 Model)

We measured the throughput of training a 3B parameter T5 model on NVIDIA DGX
SuperPOD using a different number of nodes. When scaling from 1 node to 20 nodes, we achieve 16.38x
speed-up. We are actively working on improving the scaling performance for T5 models. The table and chart below show the performance results.


|        |                                    |           |          |          | Nodes    |          |          |
|--------|------------------------------------|-----------|----------|----------|----------|----------|----------|
|        |                                    | 1         | 2        | 4        | 5        | 10       | 20       |
|        | Tokens per Second                  | 110769    | 215579   | 417644   | 515100   | 957506   |  1626353 |
| 3B     | Perfect Linear Scaling (Tokens)    | 110769    | 221538   | 443077   | 553846   | 1107692  | 2215385  |
|        | Speed-up                           | 1x        | 1.95x    | 3.77x    | 4.65x    | 8.64x    | 14.68x   |

<img src="img/3B_T5_throughput_2208.svg"/>

#### 7.2.3. Inference Performance
Inference performance was measured for NVIDIA DGX SuperPOD (1 x 8 x A100 80GB).

Inference parameters:
* batch size: 1
* input tokens length: 60
* output tokens length: 20

<img src="img/infer_model_size_t5.svg"/>

| T5 Model size | Average latency [ms] | TP | PP | GPUs |
|---------------|----------------------|----|----|------|
| 3B            |                   94 |  2 |  1 |    2 |
| 11B           |                  123 |  4 |  1 |    4 |
| 23B           |                  213 |  4 |  1 |    4 |
| 41B           |                  332 |  8 |  1 |    8 |


### 7.3. mT5 Results
<a id="markdown-t5-results" name="t5-results"></a>

#### 7.3.1. Training Accuracy Results
Training Accuracy: NVIDIA DGX SuperPOD (4 x 8 x A100 80GB for 170M mT5 Model; 8 x 8 x A100 80GB for 390M mT5 Model; 20 x 8 x A100 80GB for 3B mT5 Model)

We evaluated our mT5 models on XQuAD task. The results can be found in the table below. The user can 
fine-tune on top of any `.nemo` trained checkpoint file on `XQuAD` task mentioned in mT5 fine-tuning section.

| Task-Language | Metric      | 170M  | 390M  |
|---------------|-------------|-------|-------|
| XQuAD-de      | Exact Match | 43.0  | 54.7  |
| XQuAD-en      | Exact Match | 63.8  | 68.8  |
| XQuAD-es      | Exact Match | 47.0  | 55.3  |
| XQuAD-hi      | Exact Match | 34.5  | 47.1  |
| XQuAD-zh      | Exact Match | 46.8  | 56.1  |

The user can also prompt-learn on top of any `.nemo` trained checkpoint file on `SQuAD` task mentioned in mT5 prompt-learning section.
The results can be found in the table below.

| Task   | Metric      | 390M  | 3B    |
|--------|-------------|-------|-------|
| SQuAD  | Exact Match | 76.86 | 81.55 |
| SQuAD  | F1          | 84.67 | 89.34 |



Training the 170M mT5 model to convergence takes 4 days, and the loss curve can be seen in the figure below:

<img src="img/170M_mT5_loss_final.svg"/>

The table below shows the converged training loss, the throughput, and the
total time to train for the 170M mT5 model, using a given number of GPUs and a
given Global Batch Size (GBS).

| \#GPUs | GBS    | Seq Length | \#Tokens | Loss  | Throughput (Tokens/sec) | Time to Train (days) |
|--------|------|------------|----------|-------|-------------------------|----------------------|
| 32         | 2048 | 512                | 1T             | 1.980 | 4,112,062               | 4                                        |




Training the 390M mT5 model to convergence takes 4 days, and the loss curve can be seen in the figure below:

<img src="img/390M_mT5_loss_final.svg"/>

The table below shows the converged training loss, the throughput, and the
total time to train for the 390M mT5 model, using a given number of GPUs and a
given Global Batch Size (GBS).

| \#GPUs | GBS    | Seq Length | \#Tokens | Loss  | Throughput (Tokens/sec) | Time to Train (days) |
|--------|------|------------|----------|-------|-------------------------|----------------------|
| 64     | 2048 | 512                | 1T             | 1.584 | 3,744,914               | 4                                        |


Training the 3B mT5 model to convergence takes 14 days, and the loss curve of a fully trained model can be seen in the figure below:

<img src="img/3B_mT5_loss_final.svg"/>

The table below shows the converged training loss, the throughput, and the
total time to train for the 3B T5 model, using a given number of GPUs and a
given Global Batch Size (GBS).

| \#GPUs | GBS  | Seq Length | \#Tokens | Loss   | Throughput (Tokens/sec) | Time to Train (days) |
|--------|------|------------|----------|--------|-------------------------|----------------------|
| 160        | 1920 | 512                | 1T             | 1.134  | 911,065                 | 14                   |


#### 7.3.2. Training Performance Results
<a id="markdown-training-performance-results" name="training-performance-results"></a>
Training Performance: NVIDIA DGX SuperPOD (20 x 8 x A100 80GB for 3B mT5 Model)

We measured the throughput of training a 3B parameter mT5 model on NVIDIA DGX
SuperPOD using a different number of nodes. When scaling from 1 node to 20 nodes, we achieve 14.87x
speed-up. We are actively working on improving the scaling performance for mT5 models. 
The table and chart below show the performance results.


|         |                                    |        |         |         | Nodes   |         |          |
|---------|------------------------------------|--------|---------|---------|---------|---------|----------|
|         |                                    | 1      | 2       | 4       | 5       | 10      | 20       |
|         | Tokens per Second                  | 91166  | 179583  | 346263  | 429088  | 798570  | 1303767  |
| 3B      | Perfect Linear Scaling (Tokens)    | 91166  | 182331  | 364663  | 455829  | 911657  | 1823314  |
|         | Speed-up                           | 1x     | 1.97x   | 3.8x    | 4.71x   | 8.76x   | 14.3x    |


<img src="img/3B_mT5_throughput_2208.svg"/>

#### 7.3.3. Inference Performance
Inference performance was measured for NVIDIA DGX SuperPOD (1 x 8 x A100 80GB).

Inference parameters:
* batch size: 1
* input tokens length: 60
* output tokens length: 20

<img src="img/infer_model_size_mt5.svg"/>

| mT5 Model size | Average latency [ms] | TP | PP | GPUs |
|----------------|----------------------|----|----|------|
| 380M           |                   35 |  1 |  1 |    1 |
| 3B             |                  102 |  2 |  1 |    2 |
| 11B            |                  134 |  4 |  1 |    4 |
| 23B            |                  230 |  4 |  1 |    4 |


## 8. Changelog
<a id="markdown-changelog" name="changelog"></a>
**NeMo Megatron 22.08**
* Distributed Adam Optimizer for GPT-3
* Asymmetric encoder-decoder configuration for T5 and mT5
* Support for untying embeddings from the classifier layer for T5 and mT5
* Relative Position Embeddings for T5 and mT5 (pipeline parallelism>=3)
* P-Tuning and Prompt Tuning for T5 and mT5 with tensor parallelism (training only)
* Code refactor - improved consistency and readability of configurations and logs
* SQuAD fine-tuning and evaluation support for T5 with pipeline parallelism =<2
* XQuAD fine-tuning and evaluation support for mT5 with pipeline parallelism =<2

**NeMo Megatron 22.06-hotfix.01**
* Fix: Hyperparameter tool for T5 and mT5
* Fix: Evaluation harness in GPT-3
* Fix: Prompt learning in GPT-3
* Fix: Out of memory when pretraining GPT-3 with Sequence Parallelism

**NeMo Megatron 22.06**
* Sequence Parallelism and Selective Activation Checkpointing for GPT-3
* Relative Position Embeddings for T5
  * We used mC4 dataset (24 Languages) for pretraining the mT5 and verified our results on KNLI, KorQuAD, KLUE-STS, and XNLI tasks
* Hyperparameter tool update with Sequence Parallelism and Selective Activation Checkpointing for GPT-3
* Hyperparameter tool: support for DGX A100 40GB configurations for GPT-3, T5, and mT5
* P-Tuning and Prompt Tuning for GPT-3 with pipeline parallelism (training only)
* Operation fusions for higher training throughput (2%-7% speed-up)
* Default GPT-3 configurations changed to include Sequence Parallelism and Selective Activation Checkpointing: 20B (speed-up: 14%), 40B (speed-up: 9%), 175B (speed-up: 15%) 

**NeMo Megatron 22.05.01**
* Cloud service providers: support for Microsoft Azure (performance validated up to 36 `Standard_ND96amsr_A100_v4` instances)
* Cluster validation tools (DGMI, NCCL)
* 20B GPT-3 training configuration improved by 2.7% for higher throughput

**NeMo Megatron 22.05**
* Asynchronous gradient all-reduce for GPT-3, T5, mT5 models with pipeline parallel size equal to 1
* P-Tuning and Prompt Tuning for GPT-3 with tensor parallelism (training only)
* Hyperparameter tool to find the highest throughput configs for training and inference on Base Command Manager
* Custom tokenizer support (training only)
* GPT-3 with pipeline parallelism support on Base Command Manager (inference)
* Hyperparameters for text generation: top-p, top-k, and temperature

**NeMo Megatron 22.04**
* T5 with pipeline parallelism support (training only)
* Switched from GeLU to GeGLU as activation function for T5
* mT5 with tensor parallelism and pipeline parallelism support (training only)
* 11B, 23B, and 41B T5 training configurations
* 170M, 390M, and 3B mT5 training configurations
* Automatic and configurable Non-Uniform Memory Access (NUMA) mapping

**NeMo Megatron 22.03**
* T5 with tensor parallelism support (optimized for <20B parameters, training only)
* 220M and 3B T5 training configurations
* GLUE fine-tuning and evaluation support for T5

**NeMo Megatron 22.02**
* GPT-3 with pipeline parallelism support (training only)
* 40B and 175B GPT-3 training configurations

**NeMo Megatron 22.01**
* GPT-3 with tensor parallelism support on Base Command Platform
* O2-style AMP (accelerated training of larger models)
* Chatbot sample application using your trained GPT-3 model
* Training metric monitoring and visualization with Weights & Biases

## 9. Known Issues
<a id="markdown-known-issues" name="known-issues"></a>
Fixes for the following issues will be released shortly:
* The inference hyperparameter search is not available in this release. Please use the NeMo Megatron 22.06.RC2 training container to use this feature
* Accuracy and performance measurement for GPT-3 is currently not supported Please use the NeMo Megatron 22.05 inference container to use this feature
* For running inference on BCP please use the NeMo Megatron 22.03 inference container
* The fine-tuning SQuAD results for T5 are lower than expected<|MERGE_RESOLUTION|>--- conflicted
+++ resolved
@@ -1392,10 +1392,8 @@
 ### 5.3. Using the HP Tool to Find the Optimal Configuration
 <a id="markdown-using-the-hp-tool-to-find-the-optimal-configuration" name="using-the-hp-tool-to-find-the-optimal-configuration"></a>
 This tool searches for the Hyper-Parameters (HPs) that achieve the highest throughput for training 
-Large Language Models (LLMs) using NeMo-Megatron.
-
-Note: The inference HP search is not available in this release. Please use a previous version of 
-the container to use this feature.
+Large Language Models (LLMs) using NeMo-Megatron. It also searches for the inference HPs that 
+achieve the highest throughput and the lowest latency.
 
 #### 5.3.1. HP Tool Capabilities
 <a id="markdown-hp-tool-capabilities" name="hp-tool-capabilities"></a>
@@ -1410,7 +1408,7 @@
 | Base Config Generation               | Yes   | Yes | Yes |
 | Training HP Search                   | Yes   | Yes | Yes |
 | Parallel Training HP Search          | Yes   | Yes | Yes |
-| Inference HP Search                  | No    | No  | No  |
+| Inference HP Search                  | Yes   | No  | No  |
 | Parallel Inference HP Search         | No    | No  | No  |
 | SLURM Based Clusters                 | Yes   | Yes | Yes |
 | Base Command Platform Based Clusters | No    | No  | No  |
@@ -1420,20 +1418,19 @@
 
 For users who do not know what model size they wish to train, our tool is capable of recommending 
 a model size, given the hardware and training constraints. If the number of GPUs, the TFLOPS per GPU, 
-the maximum time to train, and the number of tokens to train for are known, then the tool can 
+the maximum time to train, and the number of tokens to train for are known, then our tool can 
 recommend a model size that can be trained with the specified hardware and time constraints.
 
 For example, if the user has 20 NVIDIA DGX nodes available (80GB GPU memory), and wants to train a 
 GPT-3 model for a maximum of 5 days, the tool will recommend using a 5B parameter GPT-3 model. 
+The tool will perform an optimized estimate using heuristics.
 
 
 ##### 5.3.1.2. Base Config Generation
 <a id="markdown-base-config-generation" name="base-config-generation"></a>
 
 If the model size is provided by the user, or after the model size is suggested, 
-the tool will generate a base configuration for the target model. This configuration will be a 
-valid configuration in YAML format, which can be trained using NeMo-Megatron. However, the 
-throughput optimization will happen at the next step (Training HP Search).
+the tool will generate a base configuration for the target model. This configuration will be a valid configuration in YAML format, which can be trained using NeMo-Megatron. The optimization will happen at the next step.
 
 
 ##### 5.3.1.3. Training HP Search
@@ -1441,22 +1438,43 @@
 
 Given the input model size and the base configuration, 
 the tool will now search over four different critical Hyper-Parameters, that have great impact on the 
-training throughput but do not affect model convergence: Tensor Parallelism (TP), Pipeline Parallelism (PP), 
-Micro Batch Size (MBS), and Activation Checkpointing Layers (ActCkpt).
-
-First, the tool will use heuristics to choose good candidates for those four parameters, and generate 
+training throughput: Tensor Parallelism (TP), Pipeline Parallelism (PP), Micro Batch Size (MBS), 
+and Activation Checkpointing Layers (ActCkpt).
+
+First, the tool will use heuristics to choose good candidates for those four parameters to generate 
 the grid of candidate configurations. All the candidate configurations will be saved to the results directory, 
 and will include YAML files with the corresponding config. NOTE: some of these configurations might not work, 
 due to high memory usage or for other reasons. The next step will determine which configurations are valid.
 
 Once all the candidate configurations are generated, the tool will use heuristics to sort the most promising 
-candidate configurations. Then, it will launch the most promising candidates in parallel, where the number 
+candidate configurations. Then, the tool will launch the most promising candidates in parallel, where the number 
 of candidates can be set by the `limit_search_runs` parameter, to perform a grid search over the four training 
-parameters. This search will launch the jobs using NeMo-Megatron, and it will train each config for a maximum 
-of `max_minutes_per_run` minutes and a maximum of `max_steps_per_run` training steps, whichever is reached first 
-on the target cluster. During this search, the jobs will run with the number of nodes specified in the configuration 
-files, using the `num_nodes` parameter. Once all the jobs have finished running, the final result will be 
-summarized in a CSV file.
+parameters. This search will launch the 
+jobs using NeMo-Megatron, and it will train each config for a maximum of `max_minutes_per_run` minutes 
+and a maximum of `max_steps_per_run` training steps, whichever is reached first on the 
+target cluster. During this search, the jobs will run in the minimum number of nodes required by default, using 
+Data Parallelism of 1 (DP=1) in most cases, but the number of nodes can be manually overriden using the 
+`override_search_num_nodes`. Once all the jobs have finished running, the final result will be summarized in a 
+CSV file.
+
+
+##### 5.3.1.4. Inference HP Search
+<a id="markdown-inference-hp-search" name="inference-hp-search"></a>
+
+The tool can also search the best HPs for inference purposes. It will empirically measure the 
+throughput and latency for each given configuration in the grid search space, and return a comprehensive 
+table with all the numbers. The tool will search over three different critical HPs, which have great 
+impact on the inference throughput and latency: Tensor Parallelism (TP), Pipeline Parallelism (PP), and 
+Batch Size (BS). Technically, the tool is also capable of searching over different input/output sequence 
+lengths. However, we do not recommend adding multiple different sequence lengths to the same search, 
+since the model that uses the shortest sequence lengths will always achieve higher throughput and lower 
+latency. Therefore, we recommend performing several different inference searches for different sequence 
+lengths.
+
+Once the search space has been defined, the tool will launch a job for each config, and measure the 
+throughput and latency. This search will launch the jobs using NeMo-Megatron on the target cluster. 
+Once all the jobs have finished running, the final result will be summarized in a CSV file.
+
 
 #### 5.3.2. Usage
 <a id="markdown-usage" name="usage"></a>
@@ -1471,9 +1489,7 @@
 
 The first parameter that must be set is the `bignlp_hp_tool_path` parameter inside the `conf/config.yaml` 
 file. This parameter must point to the absolute path where the `bignlp-hp-tool` repository is stored in 
-the file system. The location of the bignlp-scripts directory must also be specified, using the 
-`bignlp_scripts_path` parameter. The tool assumes that by default these two directories are inside the same 
-parent directory. Additionally, if using a Slurm-based cluster, the config file in the 
+the file system. Additionally, if using a Slurm-based cluster, the config file in the 
 `conf/cluster/bcm.yaml` subfolder has the parameters to set the generic cluster related information, 
 such as the `partition` or `account` parameters.
 
@@ -1501,13 +1517,15 @@
   - override hydra/job_logging: stdout
 
 run_training_hp_search: True
+run_inference_hp_search: True
 
 bignlp_hp_tool_path: ???  # Path to the location of bignlp-hp-tool codebase.
 bignlp_scripts_path: ${bignlp_hp_tool_path}/../bignlp-scripts  # Path to the location of BigNLP-Inference-Scripts codebase.
 data_dir: ${bignlp_scripts_path}/data
 base_results_dir: ${bignlp_hp_tool_path}/results
 
-training_container: nvcr.io/ea-bignlp/bignlp-training:22.08-py3
+training_container: nvcr.io/ea-bignlp/bignlp-training:22.06-hotfix.01-py3
+inference_container: nvcr.io/ea-bignlp/bignlp-inference:22.05-py3
 container_mounts:
     - null
 
@@ -1533,34 +1551,50 @@
 set this value to `gpt3/5b` (the .yaml ending should not be included). 
 
 The tool will always generate the base configuration for the given model first. Then, the 
-`run_training_hp_search` parameter can be set to `True` to run the training HP searches. 
-If this parameter is set to `False`, the training pipeline will not be executed. Once this 
-parameter is set, we can run the tool by calling `python3 main.py`. 
+`run_training_hp_search` and `run_inference_hp_search` parameters can be set to `True`, 
+to run the training and inference HP searches, respectively. If any of these two parameters are set 
+to `False`, the corresponding pipeline will not be executed. Once these parameters are set, we can 
+run the tool calling `python3 main.py`. 
 
 ###### 5.3.2.2.1. Model Config
 <a id="markdown-model-config" name="model-config"></a>
 
 To run the `gpt3/5b` config, we need to set up the `conf/search_config/gpt3/5b.yaml` file correctly.
+The config is split in two sections: `train_settings` and `inference_settings`. 
 
 ```yaml
 train_settings:
   model_size_in_b: 5 # unit in billion parameters
-  num_nodes: 16
+  num_nodes: 20
   gpus_per_node: 8
   gpu_memory_gb: 80  # Memory per GPU, in GB. Currently 40GB and 80GB A100s supported.
   max_training_days: 5 # unit in days
   limit_search_runs: 100 # Max number of runs to be launched in parallel for grid search.
   output_top_n: 10  # The result will print the top N fastest training configs.
   max_steps_per_run: 50 # Max steps per run for the grid search.
-  max_minutes_per_run: 10 # minutes per run for the grid search.
+  max_minutes_per_run: 40 # minutes per run for the grid search.
   tflops_per_gpu: 140  # Estimated tflops per GPU.
   num_tokens_in_b: 300  # Unit in billions, typically 300B for GPT3 models.
   vocab_size: 51200
   logs: ${base_results_dir}/${search_config_value}_${.gpu_memory_gb}gb  # Example base_results_dir/gpt3/126m
+  override_search_num_nodes: auto  # auto to use the minimum required number of nodes
   tensor_parallel_sizes: auto  # auto to use our recommendation, or a list, such as [1, 2, 4, 8]
   pipeline_parallel_sizes: auto  # auto to use our recommendation, or a list, such as [1, 2, 4, 8, 10]
   micro_batch_sizes: auto  # auto to use our recommendation, or a list, such as [1, 2, 4, 8, 16]
   act_ckpt_layers: auto  # auto to use our recommendation, or a list, such as [0, 1, 2, 3]
+ 
+inference_settings:
+  vocab_size: 51200
+  start_id: 50256
+  end_id: 50256
+  input_seq_len: 60
+  output_seq_len: 20
+  max_latency_ms: 1200
+  top_n: 10
+  logs: ${base_results_dir}/${search_config_value}  # Example base_results_dir/gpt3/126m
+  tensor_parallel_sizes: [1, 2, 4, 8]
+  pipeline_parallel_sizes: [1]
+  max_batch_sizes: [8, 16, 32, 64, 128, 256]
 ```
 
 ###### 5.3.2.2.2. Base Config Generation
@@ -1569,8 +1603,7 @@
 Every time we call `python3 main.py`, a base configuration will be generated for the given model, 
 and it will be saved to the `logs` directory indicated in your config files. The base configuration 
 consists of a YAML file that can be run using the NeMo-Megatron training container. However, this 
-base configuration has not yet been optimized to achieve the highest possible throughput, the 
-optimization will take place in the next step (Training HP Search).
+base configuration has not yet been optimized to achieve the highest possible throughput.
 
 
 ###### 5.3.2.2.3. Training HP Search
@@ -1587,18 +1620,19 @@
 ```yaml
 train_settings:
   model_size_in_b: 5 # unit in billion parameters
-  num_nodes: 16
+  num_nodes: 20
   gpus_per_node: 8
   gpu_memory_gb: 80  # Memory per GPU, in GB. Currently 40GB and 80GB A100s supported.
   max_training_days: 5 # unit in days
   limit_search_runs: 100 # Max number of runs to be launched in parallel for grid search.
   output_top_n: 10  # The result will print the top N fastest training configs.
   max_steps_per_run: 50 # Max steps per run for the grid search.
-  max_minutes_per_run: 10 # minutes per run for the grid search.
+  max_minutes_per_run: 40 # minutes per run for the grid search.
   tflops_per_gpu: 140  # Estimated tflops per GPU.
   num_tokens_in_b: 300  # Unit in billions, typically 300B for GPT3 models.
   vocab_size: 51200
   logs: ${base_results_dir}/${search_config_value}_${.gpu_memory_gb}gb  # Example base_results_dir/gpt3/126m
+  override_search_num_nodes: auto  # auto to use the minimum required number of nodes
   tensor_parallel_sizes: auto  # auto to use our recommendation, or a list, such as [1, 2, 4, 8]
   pipeline_parallel_sizes: auto  # auto to use our recommendation, or a list, such as [1, 2, 4, 8, 10]
   micro_batch_sizes: auto  # auto to use our recommendation, or a list, such as [1, 2, 4, 8, 16]
@@ -1607,8 +1641,9 @@
 
 The `model_size_in_b` parameter indicates how many billion parameters the model should contain, and 
 the tool will provide a config and HPs for a model of that size. The `num_nodes` parameter indicates 
-how many nodes the HP tool should use to run each training job. The `gpus_per_node` parameter 
-indicates how many GPUs are available in each 
+how many nodes will be used to train this model to full convergence, after the HP search is finished. 
+Therefore, it will be ignored by the HP search tool, and it will only be used when generating the 
+final config YAML files. The `gpus_per_node` parameter indicates how many GPUs are available in each 
 node. To modify the behavior of the heuristics depending on whether 40gb or 80gb A100 GPUs are 
 available, the `gpu_memory_gb` can be set to 40 or 80, respectively, and the HP tool will recommend 
 candidate configs that are more suitable to each setting. 
@@ -1633,15 +1668,15 @@
 when estimating how long it will take to train the model, to the desired number of tokens. The 
 `vocab_size` parameter must show the vocabulary size that will be used during training. The `logs` 
 parameter can be used to configure where the result logs will be saved. By default, this directory 
-will be created inside the `base_results_dir` indicated in the `conf/config.yaml` file. Finally, 
+will be created inside the `base_results_dir` indicated in the `conf/config.yaml` file. The 
+`override_search_num_nodes` parameter can be used to override the number of nodes that will be 
+used for each training run in the HP grid search. By default, leaving this as `auto` will run the tool 
+with the smallest possible node count, to save compute. Finally, 
 the `tensor_parallel_sizes`, `pipeline_parallel_sizes`, `micro_batch_sizes`, and `act_ckpt_layers` 
 parameters can be used to override the heuristics that choose the grid search space for these 
 four parameters. If these are left as `auto`, our tool will select appropriate values. However, 
 if you wish to override them, you can use these parameters. For example, if you only wish to search 
 for configurations with Tensor Parallelism (TP) values of 1 and 2, you can set 
-<<<<<<< HEAD
-`tensor_parallel_sizes: [1, 2]` and leave the other parameters as `auto`.
-=======
 `tensor_parallel_sizes: [1, 2]` and leave the other parameters as `auto`.  
 
 ###### 5.3.2.2.4. Inference HP Search
@@ -1679,7 +1714,6 @@
 Finally, the `tensor_parallel_sizes`, `pipeline_parallel_sizes`, and `max_batch_sizes` must be a 
 list of values to generate the desired HP search. In this case, these values cannot be null, they 
 must be provided by the user.
->>>>>>> b26266ad
 
 
 ##### 5.3.2.3. Running Custom Model Size Configs
@@ -1700,9 +1734,10 @@
 Once all these parameters are set correctly, and after selecting the `gpt3/unknown_size` as the 
 config to run in the `search_config` parameter in the `conf/config.yaml` file, the training 
 pipeline can be executed calling `python3 main.py`. This will produce a base configuration for 
-the suggested model size. If `run_training_hp_search` is set to `True`, the tool will also search 
-for the HPs for training, using the rest of the configuration yaml file as input. The tool will 
-behave the same way as when using a predefined config.
+the suggested model size. If `run_training_hp_search` or `run_inference_hp_search` are set to 
+`True`, the tool will also search for the HPs for training or inference, using the rest of the 
+configuration yaml file as input. The tool will behave the same way as when using a predefined 
+config.
 
 ##### 5.3.2.4. Interpreting the Results
 <a id="markdown-interpreting-the-results" name="interpreting-the-results"></a>
@@ -1730,10 +1765,23 @@
 and so on. The `final_results` directory will also contain a YAML file, which corresponds to the 
 config with the lowest training time. This is the recommended model for training. 
 
+For the inference HP search, the results can be found inside the directory specified in the 
+`logs` parameter of the YAML config file. Inside that directory, you will find:
+`.../inference/workspace/navigator_workspace/analyzer/results/metrics-model-inference.csv`. 
+This csv file will have the results of every model that was profiled by the inference HP search 
+tool. To see more details on how to interpret the inference results, review the Deployment 
+Search Results section.
+
 Notes: 
- - The result of the Training HP Search will vary when it is run with different numbers of nodes. 
- This is mainly caused by the new distributed optimizer, which provides higher memory savings when 
- using more nodes (i.e. higher data parallel value).
+ - Since the HP search tool uses the minimum number of nodes necessary to save compute and time, 
+the result might vary slightly when increasing the node count for these models. This value can be 
+overriden using the `override_search_num_nodes` parameter, but increasing the node count will make 
+the search somewhat more costly.
+ - If one of the optimal configs is very close to 100% GPU memory utilization, it is possible that 
+the full training job will crash due to a memory spike. We recommend using a config that keeps the 
+memory usage under 98% to avoid this issue. To save some memory, the recommendation is to try 
+increasing the activation checkpointing layers by one each time. The performance will suffer 
+slightly, but the memory footprint will be reduced.
 
 ##### 5.3.2.5. Logging Runs with Weights and Biases
 <a id="markdown-logging-runs-with-weights-and-biases" name="logging-runs-with-weights-and-biases"></a>
@@ -3158,7 +3206,7 @@
   model_parallel_size: ${multiply:${.tensor_model_parallel_size}, ${.pipeline_model_parallel_size}}
   precision: bf16 # must match training precision - 32, 16 or bf16
   eval_batch_size: 4
-  prompt_dataset_paths: ${data_dir}/prompt_data/v1.1/squad_val.jsonl
+  prompt_dataset_paths: ${data_dir}/prompt_data/squad-v2.0/squad_test.jsonl
   disable_special_tokens: False # Whether to disable virtual tokens in prompt model evaluation. This is equivalent to evaluate without prompt-/p-tuning.
 ```
 
@@ -3664,7 +3712,7 @@
 <a id="markdown-gpt-3-results" name="gpt-3-results"></a>
 
 #### 7.1.1. Training Accuracy Results
-Training Accuracy: NVIDIA DGX SuperPOD (8 x 8 x A100 80GB for 126M GPT-3 Model; 16 x 8 x A100 80GB for 5B GPT-3 Model)
+Training Accuracy: NVIDIA DGX SuperPOD (8 x 8 x A100 80GB for 126M GPT-3 Model; 20 x 8 x A100 80GB for 5B GPT-3 Model)
 
 We evaluated the 126M parameter and 5B parameter models on 8 different language
 tasks. The results can be found in the table below. All the tasks are provided
@@ -3706,30 +3754,30 @@
 #### 7.1.2. Training Performance Results
 <a id="markdown-training-performance-results" name="training-performance-results"></a>
 Training performance: 
- - NVIDIA DGX SuperPOD (16 x 8 x A100 80GB for 5B GPT-3 model)
+ - NVIDIA DGX SuperPOD (20 x 8 x A100 80GB for 5B GPT-3 model)
  - NVIDIA DGX SuperPODs (128 x 8 x A100 80GB for 175B GPT-3 model)
 
 We measured the throughput of training 5B and 175B parameter GPT-3 models on 
 different numbers of DGX nodes, and we achieved near-linear
-scaling. For example, when scaling from 1 node to 32 nodes with a 5B model, we achieve a 28.73x
-speed-up. When scaling from 8 nodes to 128 (16x more nodes) nodes with a 175B model, we achieve 14.62x speed-up.
+scaling. For example, when scaling from 1 node to 20 nodes with a 5B model, we achieve 18.51x
+speed-up. When scaling from 16 nodes to 128 nodes with a 175B model, we achieve 6.85x speed-up.
 The tables and charts below show the performance results.
 
-|      |                                 |        |        |        | Nodes  |        |         |
-| ---- | ------------------------------- | ------ | ------ | ------ | ------ | ------ | ------- |
-|      |                                 | 1      | 2      | 4      | 8      | 16     | 32      |
-|      | Tokens per Second               | 40345  | 79815  | 161754 | 312774 | 659481 | 1159288 |
-| 5B   | Perfect Linear Scaling (Tokens) | 40345  | 80690  | 161380 | 322760 | 645520 | 1291040 |
-|      | Speed-up                        | 1x     | 1.98x  | 4.01x  | 7.75x  | 16.35x | 28.73x  |
+|      |                                 |        |        |        | Nodes  |        |        |        |
+| ---- | ------------------------------- | ------ | ------ | ------ | ------ | ------ | ------ | ------ |
+|      |                                 | 1      | 2      | 5      | 9      | 10     | 18     | 20     |
+|      | Tokens per Second               | 39543  | 79128  | 195047 | 344523 | 383500 | 670254 | 731791 |
+| 5B   | Perfect Linear Scaling (Tokens) | 39543  | 79086  | 197715 | 355887 | 395430 | 711774 | 790860 |
+|      | Speed-up                        | 1x     | 2x     | 4.93x  | 8.71x  | 9.7x   | 16.95x | 18.51x |
 
 <img src="img/5B_GPT_3_throughput.svg"/>
 
-|      |                                 |        | Nodes  |        |       |        |
-| ---- | ------------------------------- | ------ | ------ | ------ | ----- | ------ |
-|      |                                 | 8      | 16     | 32     | 64    | 128    |
-|      | Tokens per Second               | 7500   | 14950  | 29537  | 58211 | 109684 |
-| 175B | Perfect Linear Scaling (Tokens) | 7500   | 15000  | 30000  | 60000 | 120000 |
-|      | Speed-up                        | 1x     | 1.99x  | 3.94x  | 7.76x | 14.62x |
+|      |                                 |        | Nodes  |        |
+| ---- | ------------------------------- | ------ | ------ | ------ |
+|      |                                 | 16     | 32     | 128    |
+|      | Tokens per Second               | 20642  | 38025  | 141306 |
+| 175B | Perfect Linear Scaling (Tokens) | 20642  | 41285  | 165140 |
+|      | Speed-up                        | 1x     | 1.84x  | 6.85x  |
 
 <img src="img/175B_GPT_3_throughput.svg"/>
 
