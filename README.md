--- conflicted
+++ resolved
@@ -128,7 +128,6 @@
       - [5.12.1.1. Common](#51211-common)
       - [5.12.1.2. Slurm](#51212-slurm)
       - [5.12.1.3. Base Command Platform](#51213-base-command-platform)
-<<<<<<< HEAD
     + [5.12.2. T5 Evaluation](#5122-t5-evaluation)
       - [5.12.2.1. Common](#51221-common)
       - [5.12.2.2. Slurm](#51222-slurm)
@@ -158,16 +157,14 @@
       - [5.13.1.1. Common](#51311-common)
       - [5.13.1.2. Slurm](#51312-slurm)
       - [5.13.1.3. Base Command Platform](#51313-base-command-platform)
-=======
-    + [5.12.2. T5 Export](#5122-t5-export)
-      - [5.12.2.1. Common](#51221-common)
-      - [5.12.2.2. Slurm](#51222-slurm)
-      - [5.12.2.3. Base Command Platform](#51223-base-command-platform)
-    + [5.12.3. mT5 Export](#5123-mt5-export)
-      - [5.12.3.1. Common](#51231-common)
-      - [5.12.3.2. Slurm](#51232-slurm)
-      - [5.12.3.3. Base Command Platform](#51233-base-command-platform)
->>>>>>> 97c4595a
+    + [5.13.2. T5 Export](#5132-t5-export)
+      - [5.13.2.1. Common](#51321-common)
+      - [5.13.2.2. Slurm](#51322-slurm)
+      - [5.13.2.3. Base Command Platform](#51323-base-command-platform)
+    + [5.13.3. mT5 Export](#5133-mt5-export)
+      - [5.13.3.1. Common](#51331-common)
+      - [5.13.3.2. Slurm](#51332-slurm)
+      - [5.13.3.3. Base Command Platform](#51333-base-command-platform)
 - [6. Deploying the BigNLP Model](#6-deploying-the-bignlp-model)
   * [6.1. Run NVIDIA Triton Server with Generated Model Repository](#61-run-nvidia-triton-server-with-generated-model-repository)
 - [6.2. GPT-3 Text Generation with Ensemble](#62-gpt-3-text-generation-with-ensemble)
@@ -3977,7 +3974,7 @@
 The stdout and stderr outputs will also be redirected to the `/results/export_gpt3_log.txt` file, to be able to download the logs from NGC.
 Any other parameter can also be added to the command to modify its behavior.
 
-#### 5.12.2. T5 Export
+#### 5.13.2. T5 Export
 <a id="markdown-t5-export" name="t5-export"></a>
 
 T5 models are evaluated with `lambada` task which results can be compared with results from evaluation stage.
@@ -3988,7 +3985,7 @@
 to run the training pipeline export stage. The value can be set to `t5/export_t5`, which can be found in `conf/export/t5/export_t5.yaml`. The parameters can be modified to adapt different export and set of tests run on prepared Triton Model Repository.
 For Base Command Platform, all these parameters should be overridden from the command line.
 
-##### 5.12.2.1. Common
+##### 5.13.2.1. Common
 <a id="markdown-common" name="common"></a>
 Also the other `run` parameters might be used to define the job specific config:
 ```yaml
@@ -4030,7 +4027,7 @@
   data_type: fp16  # fp32|fp16|bf16
 ```
 
-##### 5.12.2.2. Slurm
+##### 5.13.2.2. Slurm
 <a id="markdown-slurm" name="slurm"></a>
 
 Set configuration for a Slurm cluster in the `conf/cluster/bcm.yaml` file:
@@ -4060,7 +4057,7 @@
 python3 main.py
 ```
 
-##### 5.12.2.3. Base Command Platform
+##### 5.13.2.3. Base Command Platform
 <a id="markdown-base-command-platform" name="base-command-platform"></a>
 In order to run the export stage on Base Command Platform, set the
 `cluster_type` parameter in `conf/config.yaml` to `bcp`. This can also be overridden
@@ -4085,7 +4082,7 @@
 
 
 
-#### 5.12.3. mT5 Export
+#### 5.13.3. mT5 Export
 <a id="markdown-mt5-export" name="mt5-export"></a>
 
 T5 models are evaluated with `lambada` task which results can be compared with results from evaluation stage.
@@ -4096,7 +4093,7 @@
 to run the training pipeline export stage. The value can be set to `mt5/export_mt5`, which can be found in `conf/export/mt5/export_mt5.yaml`. The parameters can be modified to adapt different export and set of tests run on prepared Triton Model Repository.
 For Base Command Platform, all these parameters should be overridden from the command line.
 
-##### 5.12.3.1. Common
+##### 5.13.3.1. Common
 <a id="markdown-common" name="common"></a>
 Also the other `run` parameters might be used to define the job specific config:
 ```yaml
@@ -4139,7 +4136,7 @@
 ```
 
 
-##### 5.12.3.2. Slurm
+##### 5.13.3.2. Slurm
 <a id="markdown-slurm" name="slurm"></a>
 
 Set configuration for a Slurm cluster in the `conf/cluster/bcm.yaml` file:
@@ -4169,7 +4166,7 @@
 python3 main.py
 ```
 
-##### 5.12.3.3. Base Command Platform
+##### 5.13.3.3. Base Command Platform
 <a id="markdown-base-command-platform" name="base-command-platform"></a>
 In order to run the export stage on Base Command Platform, set the
 `cluster_type` parameter in `conf/config.yaml` to `bcp`. This can also be overridden
