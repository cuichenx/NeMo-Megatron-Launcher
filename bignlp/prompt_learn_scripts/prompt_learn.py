import sys
import os
import subprocess

import hydra
import omegaconf

from bignlp.bignlp_utils import convert_to_cli, add_container_mounts, create_slurm_file, create_bcp_file
from bignlp.finetune_scripts.data import download_glue
from bignlp.data_preparation.pile_dataprep_scripts.utils import download_single_file


def run_prompt_learning(cfg, hydra_args="", dependency=None):
    """
    Main function to launch a training job, with the config given in cfg.
    """
    # Read config
    bignlp_path = cfg.get("bignlp_path")
    container_mounts = cfg.get("container_mounts")
    container = cfg.get("container")
    prompt_learn_cfg = cfg.get("prompt_learning")
    cluster_cfg = cfg.get("cluster")
    data_dir = cfg.get("data_dir")
    base_results_dir = cfg.get("base_results_dir")
    run_cfg = prompt_learn_cfg.get("run")

    # Run parameters
    name = run_cfg.get("name")
    results_dir = run_cfg.get("results_dir")
    time_limit = run_cfg.get("time_limit")
    task_name = run_cfg.get("task_name")

    os.makedirs(results_dir, exist_ok=True)

    # Shared between BCP and BCM
    new_script_path = os.path.join(bignlp_path, f"bignlp/prompt_learn_scripts/{name}.sh")
    code_path = os.path.join(bignlp_path, "bignlp/prompt_learn_scripts/prompt_learn_gpt.py")

    # prepare dataset for squad
    if task_name == 'squad':
        data_dir = os.path.join(data_dir, "prompt_data")
        squad_dir = os.path.join(data_dir, 'squad-v2.0')
        if not os.path.exists(squad_dir):
            os.makedirs(squad_dir)
            download_single_file("https://rajpurkar.github.io/SQuAD-explorer/dataset/train-v2.0.json", squad_dir, "train-v2.0.json")
            download_single_file("https://rajpurkar.github.io/SQuAD-explorer/dataset/dev-v2.0.json", squad_dir, "dev-v2.0.json")
            preprocess_script = os.path.join(bignlp_path, "bignlp/prompt_learn_scripts/data/squad/prompt_learning_squad_preprocessing.py")
            os.system(f"python {preprocess_script} "
                      f"--data-dir={squad_dir} "
                      f"--file-name='train-v2.0.json' "
                      f"--save-name-base='squad' "
                      f"--make-ground-truth "
                      f"--train-percent=0.8")

    base_cmd = f"python3 -u {code_path} \\\n  {hydra_args}"

    nodes = prompt_learn_cfg.trainer.num_nodes
    ntasks_per_node = prompt_learn_cfg.trainer.devices

    # BCM parameters
    if cfg.get("cluster_type") == "bcm":
        partition = cluster_cfg.get("partition")
        account = cluster_cfg.get("account")
        exclusive = cluster_cfg.get("exclusive")
        gpus_per_task = cluster_cfg.get("gpus_per_task")
        gpus_per_node = cluster_cfg.get("gpus_per_node")
        job_name_prefix = cluster_cfg.get("job_name_prefix")

        if dependency is None:
            dependency = run_cfg.get("dependency")
        job_name = job_name_prefix + name

        train_cmd = f"PYTHONPATH={bignlp_path}:${{PYTHONPATH}} \\\n {base_cmd}"

        # Process container-mounts.
        mounts_str = f"{bignlp_path}:{bignlp_path},{data_dir}:{data_dir},{base_results_dir}:{base_results_dir}"
        mounts_str += add_container_mounts(container_mounts)

<<<<<<< HEAD
        if cfg.get("ci_test"):  # Whether this job is running in CI or not.
            flags = (
                f"--container-image {container} --container-mounts {mounts_str} "
                f"-o {results_dir}/slurm_%j.log "
            )
        else:
            flags = (
                f"--container-image {container} --container-mounts {mounts_str} "
                f"-o {results_dir}/{name}-%j.log -e {results_dir}/{name}-%j.error "
            )
=======
        flags = (
            f"--container-image {container} "
            f"--container-mounts {mounts_str} "
            f"--no-container-mount-home "
            f"-o {results_dir}/{name}-%j.log "
            f"-e {results_dir}/{name}-%j.error "
        )
>>>>>>> fb063a26

        create_slurm_file(
            new_script_path=new_script_path,
            slurm_cmd=train_cmd,
            job_name=job_name,
            flags=flags,
            dependency=dependency,
            exclusive=exclusive,
            time=time_limit,
            nodes=nodes,
            ntasks_per_node=ntasks_per_node,
            gpus_per_task=gpus_per_task,
            gpus_per_node=gpus_per_node,
            partition=partition,
            account=account,
        )
        if cfg.get("ci_test"):
            job_id = subprocess.check_output([f'sbatch {new_script_path} | tee "{results_dir}/launcher.log" '], shell=True)
        else:
            job_id = subprocess.check_output([f"sbatch --parsable {new_script_path}"], shell=True)
        dependency = job_id = job_id.decode("utf-8")
        print(f"Submitted Finetuning script with job id: {dependency}")
        return dependency

    # BCP parameters
    if cfg.get("cluster_type") == "bcp":
        env_exports = f"PYTHONPATH=${{PYTHONPATH}}:{bignlp_path}"
        create_bcp_file(
            new_script_path=new_script_path,
            bcp_cmd=base_cmd,
            num_nodes=nodes,
            log_file=f"{results_dir}/{name}.log",
            env_exports=env_exports,
        )
        submit_cmd = f"NGC_NTASKS_PER_NODE={ntasks_per_node} {new_script_path}"
        subprocess.check_output([f"{submit_cmd}"], shell=True)
        print(f"Training job submitted with command: \n{submit_cmd}")
        return None<|MERGE_RESOLUTION|>--- conflicted
+++ resolved
@@ -76,26 +76,18 @@
         mounts_str = f"{bignlp_path}:{bignlp_path},{data_dir}:{data_dir},{base_results_dir}:{base_results_dir}"
         mounts_str += add_container_mounts(container_mounts)
 
-<<<<<<< HEAD
         if cfg.get("ci_test"):  # Whether this job is running in CI or not.
             flags = (
                 f"--container-image {container} --container-mounts {mounts_str} "
+                f"--no-container-mount-home "
                 f"-o {results_dir}/slurm_%j.log "
             )
         else:
             flags = (
                 f"--container-image {container} --container-mounts {mounts_str} "
+                f"--no-container-mount-home "
                 f"-o {results_dir}/{name}-%j.log -e {results_dir}/{name}-%j.error "
             )
-=======
-        flags = (
-            f"--container-image {container} "
-            f"--container-mounts {mounts_str} "
-            f"--no-container-mount-home "
-            f"-o {results_dir}/{name}-%j.log "
-            f"-e {results_dir}/{name}-%j.error "
-        )
->>>>>>> fb063a26
 
         create_slurm_file(
             new_script_path=new_script_path,
