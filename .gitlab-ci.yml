--- conflicted
+++ resolved
@@ -8,11 +8,7 @@
   NGC_BIGNLP_CI_PATH: "bignlp_ci" # mount at /mount/results
   CONTAINER_NVCR_BASE: nvcr.io/nvidian/bignlp-ci:training
   TESTS_TO_RUN_ON_MERGE_REQ: L0  # Can specify levels, ci job names etc as a space seperated list to run during merge request
-<<<<<<< HEAD
-  TESTS_TO_RUN_ON_THIS_COMMIT: NONE # Can specify levels, ci job names etc as a space seperated list to run during this commit
-=======
-  TESTS_TO_RUN_ON_THIS_COMMIT:  NONE # Can specify levels, ci job names etc as a space seperated list to run during this commit
->>>>>>> 3138584f
+  TESTS_TO_RUN_ON_THIS_COMMIT:  prompt_learn.gpt3.126m_tp1_pp1_1node_squad_real eval.gpt3.prompt_126m_tp1_pp1_squad_real # Can specify levels, ci job names etc as a space seperated list to run during this commit
   TEST_REGEX_ON_THIS_COMMIT: NONE #https://github.com/google/re2/wiki/Syntax (Can define regex as in this spec) e.g /.*gpt3.*/
 
 stages:
